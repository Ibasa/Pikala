--- conflicted
+++ resolved
@@ -1081,22 +1081,6 @@
         private Assembly DeserializeAsesmblyRef(PicklerDeserializationState state, long position)
         {
             var assemblyName = new AssemblyName(state.Reader.ReadString());
-<<<<<<< HEAD
-            Assembly? assembly = null;
-            foreach (var candidate in AppDomain.CurrentDomain.GetAssemblies())
-            {
-                var candidateName = candidate.GetName();
-                if (candidateName.FullName == assemblyName.FullName)
-                {
-                    assembly = candidate;
-                    break;
-                }
-            }
-            if (assembly == null)
-            {
-                assembly = Assembly.Load(assemblyName);
-            }
-=======
             // Check to see if its already in our loaded assembly set
             Assembly? assembly = null;
             foreach (var candidate in AssemblyLoadContext.Assemblies)
@@ -1110,8 +1094,7 @@
                     assembly = candidate;
                 }
             }
-            // Else try to load it 
->>>>>>> 975c22bc
+            // Else try to load it
             if (assembly == null)
             {
                 assembly = AssemblyLoadContext.LoadFromAssemblyName(assemblyName);
