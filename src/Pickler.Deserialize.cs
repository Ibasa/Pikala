﻿using System;
using System.Collections.Generic;
using System.Diagnostics.CodeAnalysis;
using System.IO;
using System.Linq;
using System.Reflection;
using System.Reflection.Emit;

namespace Ibasa.Pikala
{
    public struct DeserializeInformation
    {
        public Type StaticType { get; }
        public bool ShouldMemo { get; }

        public DeserializeInformation(Type staticType, bool shouldMemo)
        {
            StaticType = staticType;
            ShouldMemo = shouldMemo;
        }

        public bool NeedsOperationToken { get { return StaticType.IsValueType; } }
    }

    public sealed partial class Pickler
    {
        private static DeserializeInformation AssemblyInfo = new DeserializeInformation(typeof(Assembly), true);
        private static DeserializeInformation TypeInfo = new DeserializeInformation(typeof(Type), true);
        private static DeserializeInformation ObjectInfo = new DeserializeInformation(typeof(object), true);

        private DeserializeInformation MakeInfo(Type staticType)
        {
            return new DeserializeInformation(staticType, !staticType.IsValueType);
        }

        private static object ReadEnumerationValue(BinaryReader reader, TypeCode typeCode)
        {
            switch (typeCode)
            {
                case TypeCode.SByte:
                    return reader.ReadSByte();
                case TypeCode.Int16:
                    return reader.ReadInt16();
                case TypeCode.Int32:
                    return reader.ReadInt32();
                case TypeCode.Int64:
                    return reader.ReadInt64();

                case TypeCode.Byte:
                    return reader.ReadByte();
                case TypeCode.UInt16:
                    return reader.ReadUInt16();
                case TypeCode.UInt32:
                    return reader.ReadUInt32();
                case TypeCode.UInt64:
                    return reader.ReadUInt64();
            }

            throw new Exception($"Invalid type code '{typeCode}' for enumeration");
        }

        private static Type TypeFromTypeCode(TypeCode typeCode)
        {
            switch (typeCode)
            {
                case TypeCode.SByte:
                    return typeof(sbyte);
                case TypeCode.Int16:
                    return typeof(short);
                case TypeCode.Int32:
                    return typeof(int);
                case TypeCode.Int64:
                    return typeof(long);

                case TypeCode.Byte:
                    return typeof(byte);
                case TypeCode.UInt16:
                    return typeof(ushort);
                case TypeCode.UInt32:
                    return typeof(uint);
                case TypeCode.UInt64:
                    return typeof(ulong);
            }

            throw new NotImplementedException($"Unhandled type code '{typeCode}' for TypeFromTypeCode");
        }

        private SignatureElement DeserializeSignatureElement(PicklerDeserializationState state)
        {
            var operation = (SignatureElementOperation)state.Reader.ReadByte();

            switch (operation)
            {
                case SignatureElementOperation.Type:
                    {
                        var type = DeserializeNonNull<PickledTypeInfo>(state, TypeInfo, null, null);
                        return new SignatureType(type.Type);
                    }

                case SignatureElementOperation.TVar:
                case SignatureElementOperation.MVar:
                    return new SignatureGenericParameter(operation == SignatureElementOperation.TVar, state.Reader.Read7BitEncodedInt());

                case SignatureElementOperation.Generic:
                    {
                        var genericTypeDefinition = DeserializeNonNull<PickledTypeInfo>(state, TypeInfo, null, null);
                        var genericArguments = new SignatureElement[state.Reader.Read7BitEncodedInt()];
                        for (int i = 0; i < genericArguments.Length; ++i)
                        {
                            genericArguments[i] = DeserializeSignatureElement(state);
                        }
                        return new SignatureConstructedGenericType(genericTypeDefinition.Type, genericArguments);
                    }

                case SignatureElementOperation.Array:
                    {
                        var rank = state.Reader.Read7BitEncodedInt();
                        var elementType = DeserializeSignatureElement(state);
                        return new SignatureArray(rank, elementType);
                    }

                case SignatureElementOperation.ByRef:
                    {
                        var elementType = DeserializeSignatureElement(state);
                        return new SignatureByRef(elementType);
                    }
            }

            throw new NotImplementedException($"Unhandled SignatureElement: {operation}");
        }


        private Signature DeserializeSignature(PicklerDeserializationState state)
        {
            var name = state.Reader.ReadString();
            var genericParameterCount = state.Reader.Read7BitEncodedInt();
            var returnType = DeserializeSignatureElement(state);
            var parameters = new SignatureElement[state.Reader.Read7BitEncodedInt()];
            for (int i = 0; i < parameters.Length; ++i)
            {
                parameters[i] = DeserializeSignatureElement(state);
            }
            return new Signature(name, genericParameterCount, returnType, parameters);
        }

        private void DeserializeConstructorHeader(PicklerDeserializationState state, Type[]? genericTypeParameters, PickledTypeInfoDef constructingType, out PickledConstructorInfoDef constructingConstructor)
        {
            var methodAttributes = (MethodAttributes)state.Reader.ReadInt32();
            var callingConvention = (CallingConventions)state.Reader.ReadInt32();

            var parameterCount = state.Reader.Read7BitEncodedInt();
            Type[]? parameterTypes = null;
            if (parameterCount != 0)
            {
                parameterTypes = new Type[parameterCount];
                for (int j = 0; j < parameterTypes.Length; ++j)
                {
                    var parameterType = DeserializeNonNull<PickledTypeInfo>(state, TypeInfo, genericTypeParameters, null);
                    parameterTypes[j] = parameterType.Type;
                }
            }

            var typeBuilder = constructingType.TypeBuilder;
            var constructorBuilder = typeBuilder.DefineConstructor(methodAttributes, callingConvention, parameterTypes);

            ParameterBuilder[]? parameters = null;
            if (parameterTypes != null)
            {
                parameters = new ParameterBuilder[parameterCount];
                for (int j = 0; j < parameterTypes.Length; ++j)
                {
                    var parameterName = state.Reader.ReadNullableString();
                    var parameterAttributes = (ParameterAttributes)state.Reader.ReadInt32();
                    parameters[j] = constructorBuilder.DefineParameter(1 + j, parameterAttributes, parameterName);
                }
            }

            constructorBuilder.InitLocals = state.Reader.ReadBoolean();

            var locals = new PickledTypeInfo[state.Reader.Read7BitEncodedInt()];
            for (int j = 0; j < locals.Length; ++j)
            {
                // We can't actually DECLARE locals here, so store them on the ConstructingMethod till construction time
                locals[j] = DeserializeNonNull<PickledTypeInfo>(state, TypeInfo, genericTypeParameters, null);
            }

            constructingConstructor = new PickledConstructorInfoDef(constructingType, constructorBuilder, parameters, parameterTypes, locals);

            var usedTypes = state.Reader.Read7BitEncodedInt();
            for (int j = 0; j < usedTypes; ++j)
            {
                // We can just discared the type here, we just need it in the stream before the method body is done
                DeserializeNonNull<PickledTypeInfo>(state, TypeInfo, genericTypeParameters, null);
            }
        }

        private void DeserializeMethodHeader(PicklerDeserializationState state, Type[]? genericTypeParameters, PickledTypeInfoDef constructingType, ref PickledMethodInfoDef constructingMethod)
        {
            var methodName = state.Reader.ReadString();
            var methodAttributes = (MethodAttributes)state.Reader.ReadInt32();
            var methodImplAttributes = (MethodImplAttributes)state.Reader.ReadInt32();
            var callingConventions = (CallingConventions)state.Reader.ReadInt32();
            var typeBuilder = constructingType.TypeBuilder;
            var methodBuilder = typeBuilder.DefineMethod(methodName, methodAttributes, callingConventions);
            constructingMethod = new PickledMethodInfoDef(constructingType, methodBuilder);

            var methodGenericParameterCount = state.Reader.Read7BitEncodedInt();
            if (methodGenericParameterCount != 0)
            {
                var methodGenericParameterNames = new string[methodGenericParameterCount];
                for (int j = 0; j < methodGenericParameterCount; ++j)
                {
                    methodGenericParameterNames[j] = state.Reader.ReadString();
                }
                constructingMethod.GenericParameters = methodBuilder.DefineGenericParameters(methodGenericParameterNames);
            }

            var returnType = DeserializeNonNull<PickledTypeInfo>(state, TypeInfo, genericTypeParameters, constructingMethod.GenericParameters);
            var parameterCount = state.Reader.Read7BitEncodedInt();
            if (parameterCount != 0)
            {
                constructingMethod.ParameterTypes = new Type[parameterCount];
                for (int j = 0; j < constructingMethod.ParameterTypes.Length; ++j)
                {
                    var parameterType = DeserializeNonNull<PickledTypeInfo>(state, TypeInfo, genericTypeParameters, constructingMethod.GenericParameters);
                    constructingMethod.ParameterTypes[j] = parameterType.Type;
                }

                methodBuilder.SetSignature(returnType.Type, null, null, constructingMethod.ParameterTypes, null, null);

                constructingMethod.Parameters = new ParameterBuilder[parameterCount];
                for (int j = 0; j < constructingMethod.ParameterTypes.Length; ++j)
                {
                    var parameterName = state.Reader.ReadNullableString();
                    var parameterAttributes = (ParameterAttributes)state.Reader.ReadInt32();
                    constructingMethod.Parameters[j] = methodBuilder.DefineParameter(1 + j, parameterAttributes, parameterName);
                }
            }
            else
            {
                methodBuilder.SetSignature(returnType.Type, null, null, null, null, null);
            }

            methodBuilder.SetImplementationFlags(methodImplAttributes);

            if (methodAttributes.HasFlag(MethodAttributes.PinvokeImpl) || methodAttributes.HasFlag(MethodAttributes.UnmanagedExport) || methodAttributes.HasFlag(MethodAttributes.Abstract))
            {

            }
            else
            {
                methodBuilder.InitLocals = state.Reader.ReadBoolean();

                constructingMethod.Locals = new PickledTypeInfo[state.Reader.Read7BitEncodedInt()];
                for (int j = 0; j < constructingMethod.Locals.Length; ++j)
                {
                    // We can't actually DECLARE locals here, so store them on the ConstructingMethod till construction time
                    constructingMethod.Locals[j] = DeserializeNonNull<PickledTypeInfo>(state, TypeInfo, genericTypeParameters, constructingMethod.GenericParameters);
                }

                var usedTypes = state.Reader.Read7BitEncodedInt();
                for (int j = 0; j < usedTypes; ++j)
                {
                    // We can just discared the type here, we just need it in the stream before the method body is done
                    Deserialize(state, TypeInfo, genericTypeParameters, constructingMethod.GenericParameters);
                }
            }
        }

        private void DeserializeMethodBody(PicklerDeserializationState state, Type[]? genericTypeParameters, Type[]? genericMethodParameters, PickledTypeInfo[] locals, ILGenerator ilGenerator)
        {
            // Now it should be safe to declare locals
            foreach (var local in locals)
            {
                ilGenerator.DeclareLocal(local.Type);
            }

            var ilLabels = new Dictionary<int, Label>();
            Label GetLabel(int offset)
            {
                if (ilLabels.TryGetValue(offset, out var label))
                {
                    return label;
                }
                label = ilGenerator.DefineLabel();
                ilLabels[offset] = label;
                return label;
            }

            while (true)
            {
                ilGenerator.MarkLabel(GetLabel(ilGenerator.ILOffset));

                var opCodeByte = state.Reader.ReadByte();
                OpCode opCode;
                if (opCodeByte == 0xFF)
                {
                    break;
                }
                else if (opCodeByte == 0xfe)
                {
                    opCode = _twoByteOpCodes[state.Reader.ReadByte()];
                }
                else
                {
                    opCode = _oneByteOpCodes[opCodeByte];
                }

                switch (opCode.OperandType)
                {
                    case OperandType.InlineNone:
                        {
                            ilGenerator.Emit(opCode);
                            break;
                        }

                    case OperandType.InlineSwitch:
                        {
                            Label[] labels = new Label[state.Reader.ReadInt32()];
                            // These targets are represented as offsets (positive or negative) from the beginning of the instruction following this switch instruction.
                            var offset = ilGenerator.ILOffset + opCode.Size + 4 + 4 * labels.Length;
                            for (int i = 0; i < labels.Length; ++i)
                            {
                                var target = state.Reader.ReadInt32();
                                labels[i] = GetLabel(offset + target);
                            }
                            ilGenerator.Emit(opCode, labels);
                            break;
                        }

                    case OperandType.InlineSig:
                        {
                            throw new NotImplementedException("InlineSig not yet deserialisable");
                        }

                    case OperandType.InlineTok:
                        {
                            var memberInfo = DeserializeNonNull<PickledMemberInfo>(state, new DeserializeInformation(typeof(MemberInfo), true), genericTypeParameters, genericMethodParameters);
                            memberInfo.Emit(ilGenerator, opCode);
                            break;
                        }

                    case OperandType.InlineType:
                        {
                            var typeInfo = DeserializeNonNull<PickledTypeInfo>(state, TypeInfo, genericTypeParameters, genericMethodParameters);
                            ilGenerator.Emit(opCode, typeInfo.Type);
                            break;
                        }

                    case OperandType.InlineField:
                        {
                            var fieldInfo = DeserializeNonNull<PickledFieldInfo>(state, new DeserializeInformation(typeof(FieldInfo), true), genericTypeParameters, genericMethodParameters);
                            ilGenerator.Emit(opCode, fieldInfo.FieldInfo);
                            break;
                        }

                    case OperandType.InlineMethod:
                        {
                            var methodBase = DeserializeNonNull<PickledMethodBase>(state, new DeserializeInformation(typeof(MethodBase), true), genericTypeParameters, genericMethodParameters);
                            methodBase.Emit(ilGenerator, opCode);
                            break;
                        }

                    case OperandType.InlineString:
                        {
                            var stringValue = state.Reader.ReadString();
                            ilGenerator.Emit(opCode, stringValue);
                            break;
                        }

                    case OperandType.ShortInlineI:
                        {
                            ilGenerator.Emit(opCode, state.Reader.ReadByte());
                            break;
                        }

                    case OperandType.InlineI:
                        {
                            ilGenerator.Emit(opCode, state.Reader.ReadInt32());
                            break;
                        }

                    case OperandType.InlineI8:
                        {
                            ilGenerator.Emit(opCode, state.Reader.ReadInt64());
                            break;
                        }

                    case OperandType.ShortInlineR:
                        {
                            ilGenerator.Emit(opCode, state.Reader.ReadSingle());
                            break;
                        }

                    case OperandType.InlineR:
                        {
                            ilGenerator.Emit(opCode, state.Reader.ReadDouble());
                            break;
                        }

                    case OperandType.ShortInlineVar:
                        {
                            ilGenerator.Emit(opCode, state.Reader.ReadByte());
                            break;
                        }

                    case OperandType.InlineVar:
                        {
                            ilGenerator.Emit(opCode, state.Reader.ReadInt16());
                            break;
                        }

                    case OperandType.ShortInlineBrTarget:
                        {
                            ilGenerator.Emit(opCode, state.Reader.ReadByte());
                            break;
                        }

                    case OperandType.InlineBrTarget:
                        {
                            ilGenerator.Emit(opCode, state.Reader.ReadInt32());
                            break;
                        }


                    default:
                        throw new NotImplementedException($"Unknown OpCode.OperandType {opCode.OperandType}");
                }
            }
        }

        private void DeserializeTypeDefComplex(PicklerDeserializationState state, PickledTypeInfoDef constructingType)
        {
            var isValueType = constructingType.TypeDef == TypeDef.Struct;
            var typeBuilder = constructingType.TypeBuilder;

            if (!isValueType)
            {
                var baseType = Deserialize<PickledTypeInfo>(state, TypeInfo, constructingType.GenericParameters, null);
                if (baseType != null)
                {
                    typeBuilder.SetParent(baseType.Type);
                }
            }

            var interfaceCount = state.Reader.Read7BitEncodedInt();
            var interfaceMap = new List<(PickledMethodInfo, Signature)>();
            for (int i = 0; i < interfaceCount; ++i)
            {
                var interfaceType = DeserializeNonNull<PickledTypeInfo>(state, TypeInfo, constructingType.GenericParameters, null);
                typeBuilder.AddInterfaceImplementation(interfaceType.Type);

                var mapCount = state.Reader.Read7BitEncodedInt();
                for (int j = 0; j < mapCount; ++j)
                {
                    var interfaceMethodSignature = DeserializeSignature(state);
                    var targetMethodSignature = DeserializeSignature(state);
                    var interfaceMethod = interfaceType.GetMethod(interfaceMethodSignature);
                    interfaceMap.Add((interfaceMethod, targetMethodSignature));
                }
            }

            var fieldCount = state.Reader.Read7BitEncodedInt();
            constructingType.Fields = new PickledFieldInfoDef[fieldCount];
            for (int i = 0; i < fieldCount; ++i)
            {
                var fieldName = state.Reader.ReadString();
                var fieldAttributes = (FieldAttributes)state.Reader.ReadInt32();
                var fieldType = DeserializeNonNull<PickledTypeInfo>(state, TypeInfo, constructingType.GenericParameters, null);
                var fieldBuilder = typeBuilder.DefineField(fieldName, fieldType.Type, fieldAttributes);
                constructingType.Fields[i] = new PickledFieldInfoDef(constructingType, fieldBuilder);
            }

            var constructorCount = state.Reader.Read7BitEncodedInt();
            constructingType.Constructors = new PickledConstructorInfoDef[constructorCount];
            for (int i = 0; i < constructorCount; ++i)
            {
                DeserializeConstructorHeader(state, constructingType.GenericParameters, constructingType, out constructingType.Constructors[i]);
            }

            var methodCount = state.Reader.Read7BitEncodedInt();
            constructingType.Methods = new PickledMethodInfoDef[methodCount];
            for (int i = 0; i < methodCount; ++i)
            {
                DeserializeMethodHeader(state, constructingType.GenericParameters, constructingType, ref constructingType.Methods[i]);
            }

            foreach (var (interfaceMethod, targetMethodSignature) in interfaceMap)
            {
                MethodInfo? targetMethod = null;
                foreach (var method in constructingType.Methods)
                {
                    if (targetMethodSignature == method.GetSignature())
                    {
                        targetMethod = method.MethodBuilder;
                        break;
                    }
                }

                if (targetMethod == null)
                {
                    throw new Exception($"Could not find {typeBuilder}.{targetMethodSignature}");
                }

                typeBuilder.DefineMethodOverride(targetMethod, interfaceMethod.MethodInfo);
            }

            var propertyCount = state.Reader.Read7BitEncodedInt();
            constructingType.Properties = new PickledPropertyInfoDef[propertyCount];
            for (int i = 0; i < propertyCount; ++i)
            {
                var propertyName = state.Reader.ReadString();
                var propertyAttributes = (PropertyAttributes)state.Reader.ReadInt32();
                var propertyType = DeserializeNonNull<PickledTypeInfo>(state, TypeInfo, constructingType.GenericParameters, null);
                var propertyParametersCount = state.Reader.Read7BitEncodedInt();
                var propertyParameters = new Type[propertyParametersCount];
                for (int j = 0; j < propertyParametersCount; ++j)
                {
                    propertyParameters[j] = (DeserializeNonNull<PickledTypeInfo>(state, TypeInfo, constructingType.GenericParameters, null)).Type;
                }

                var propertyBuilder = typeBuilder.DefineProperty(propertyName, propertyAttributes, propertyType.Type, propertyParameters);
                constructingType.Properties[i] = new PickledPropertyInfoDef(constructingType, propertyBuilder, propertyParameters);

                var count = state.Reader.Read7BitEncodedInt();
                var hasGetter = (count & 0x1) != 0;
                var hasSetter = (count & 0x2) != 0;
                var otherCount = count >> 2;


                MethodBuilder GetMethod(Signature signature)
                {
                    var info = constructingType.GetMethod(signature);
                    // If we had covariant returns this cast wouldn't be needed.
                    var def = (PickledMethodInfoDef)info;
                    return def.MethodBuilder;
                }

                if (hasGetter)
                {
                    propertyBuilder.SetGetMethod(GetMethod(DeserializeSignature(state)));
                }
                if (hasSetter)
                {
                    propertyBuilder.SetSetMethod(GetMethod(DeserializeSignature(state)));
                }
                for (var j = 0; j < otherCount; ++j)
                {
                    propertyBuilder.AddOtherMethod(GetMethod(DeserializeSignature(state)));
                }
            }

            state.PushTrailer(() =>
            {
                ReadCustomAttributes(state, constructingType.TypeBuilder.SetCustomAttribute);

                foreach (var field in constructingType.Fields)
                {
                    ReadCustomAttributes(state, field.FieldBuilder.SetCustomAttribute);
                }
                foreach (var property in constructingType.Properties)
                {
                    ReadCustomAttributes(state, property.PropertyBuilder.SetCustomAttribute);
                }
                foreach (var constructor in constructingType.Constructors)
                {
                    var constructorBuilder = constructor.ConstructorBuilder;
                    ReadCustomAttributes(state, constructorBuilder.SetCustomAttribute);

                    var ilGenerator = constructorBuilder.GetILGenerator();
                    DeserializeMethodBody(state, constructingType.GenericParameters, null, constructor.Locals!, ilGenerator);
                }
                foreach (var method in constructingType.Methods)
                {
                    var methodBuilder = method.MethodBuilder;
                    ReadCustomAttributes(state, methodBuilder.SetCustomAttribute);
                    if (methodBuilder.Attributes.HasFlag(MethodAttributes.PinvokeImpl) || methodBuilder.Attributes.HasFlag(MethodAttributes.UnmanagedExport) || methodBuilder.Attributes.HasFlag(MethodAttributes.Abstract))
                    {

                    }
                    else
                    {
                        var ilGenerator = methodBuilder.GetILGenerator();
                        DeserializeMethodBody(state, constructingType.GenericParameters, method.GenericParameters, method.Locals!, ilGenerator);
                    }
                }

                constructingType.FullyDefined = true;

            },
            () => constructingType.CreateType(),
            () =>
            {
                var type = constructingType.Type;

                var staticFields =
                    type.GetFields(BindingFlags.Static | BindingFlags.Public | BindingFlags.NonPublic | BindingFlags.DeclaredOnly)
                    .Where(field => !field.IsInitOnly)
                    .ToArray();

                for (int i = 0; i < staticFields.Length; ++i)
                {
                    var fieldName = state.Reader.ReadString();
                    FieldInfo? fieldInfo = null;
                    for (int j = 0; j < staticFields.Length; ++j)
                    {
                        if (fieldName == staticFields[j].Name)
                        {
                            fieldInfo = staticFields[j];
                        }
                    }

                    if (fieldInfo == null)
                    {
                        throw new Exception($"Could not find static field '{fieldName}' on type '{type.Name}'");
                    }

                    var deserInfo = new DeserializeInformation(typeof(object), !fieldInfo.FieldType.IsValueType);
                    var fieldValue = ReducePickle(Deserialize(state, deserInfo, null, null));
                    fieldInfo.SetValue(null, fieldValue);
                }
            });
        }

        private PickledTypeInfoDef ConstructingTypeForTypeDef(TypeDef typeDef, string typeName, TypeAttributes typeAttributes, Func<string, TypeAttributes, Type?, TypeBuilder> defineType)
        {

            switch (typeDef)
            {
                case TypeDef.Enum:
                    return new PickledTypeInfoDef(typeDef, defineType(typeName, typeAttributes, typeof(Enum)));

                case TypeDef.Delegate:
                    return new PickledTypeInfoDef(typeDef, defineType(typeName, typeAttributes, typeof(MulticastDelegate)));

                case TypeDef.Struct:
                    return new PickledTypeInfoDef(typeDef, defineType(typeName, typeAttributes, typeof(ValueType)));

                case TypeDef.Class:
                    return new PickledTypeInfoDef(typeDef, defineType(typeName, typeAttributes, null));

                default:
                    throw new Exception($"Unrecgonized TypeDef: {typeDef}");
            }
        }

        private void DeserializeTypeDef(PicklerDeserializationState state, PickledTypeInfoDef constructingType)
        {
            if (constructingType.TypeDef == TypeDef.Enum)
            {
                var typeCode = (TypeCode)state.Reader.ReadByte();
                var underlyingType = TypeFromTypeCode(typeCode);
                var typeBuilder = constructingType.TypeBuilder;
                typeBuilder.DefineField("value__", underlyingType, FieldAttributes.Private | FieldAttributes.SpecialName);

                var count = state.Reader.Read7BitEncodedInt();
                for (int i = 0; i < count; ++i)
                {
                    var name = state.Reader.ReadString();
                    var value = ReadEnumerationValue(state.Reader, typeCode);

                    FieldBuilder enumerationField = typeBuilder.DefineField(name, typeBuilder, FieldAttributes.Public | FieldAttributes.Literal | FieldAttributes.Static);
                    enumerationField.SetConstant(value);
                }

                ReadCustomAttributes(state, typeBuilder.SetCustomAttribute);

                constructingType.FullyDefined = true;

                state.PushTrailer(null, () => constructingType.CreateType(), null);
            }
            else if (constructingType.TypeDef == TypeDef.Delegate)
            {
                var typeBuilder = constructingType.TypeBuilder;

                var constructorParameters = new[] { typeof(object), typeof(IntPtr) };
                var constructorBuilder = typeBuilder.DefineConstructor(
                    MethodAttributes.RTSpecialName | MethodAttributes.HideBySig | MethodAttributes.Public,
                    CallingConventions.Standard, constructorParameters);
                constructorBuilder.SetImplementationFlags(MethodImplAttributes.Runtime);
                var parameters = new ParameterBuilder[] {
                    constructorBuilder.DefineParameter(1, ParameterAttributes.None, "object"),
                    constructorBuilder.DefineParameter(2, ParameterAttributes.None, "method"),
                };

                var constructingConstructor = new PickledConstructorInfoDef(constructingType, constructorBuilder, parameters, constructorParameters, null);
                constructingType.Constructors = new PickledConstructorInfoDef[] { constructingConstructor };

                var returnType = DeserializeNonNull<PickledTypeInfo>(state, TypeInfo, constructingType.GenericParameters, null);
                var parameterCount = state.Reader.Read7BitEncodedInt();
                var parameterNames = new string[parameterCount];
                var parameterTypes = new Type[parameterCount];
                for (int i = 0; i < parameterCount; ++i)
                {
                    parameterNames[i] = state.Reader.ReadString();
                    var parameterType = DeserializeNonNull<PickledTypeInfo>(state, TypeInfo, constructingType.GenericParameters, null);
                    parameterTypes[i] = parameterType.Type;
                }

                var invokeMethod = typeBuilder.DefineMethod(
                    "Invoke", MethodAttributes.HideBySig | MethodAttributes.NewSlot | MethodAttributes.Virtual | MethodAttributes.Public,
                    returnType.Type, parameterTypes);
                invokeMethod.SetImplementationFlags(MethodImplAttributes.Runtime);
                var constructingMethod = new PickledMethodInfoDef(constructingType, invokeMethod);
                constructingMethod.ParameterTypes = parameterTypes;
                constructingMethod.Parameters = new ParameterBuilder[parameterTypes.Length];
                for (int i = 0; i < parameterCount; i++)
                {
                    constructingMethod.Parameters[i] = invokeMethod.DefineParameter(i + 1, ParameterAttributes.None, parameterNames[i]);
                }
                constructingType.Methods = new PickledMethodInfoDef[] { constructingMethod };

                constructingType.FullyDefined = true;

                state.PushTrailer(null, () => constructingType.CreateType(), null);
            }
            else
            {
                DeserializeTypeDefComplex(state, constructingType);
            }
        }

        private Array DeserializeArray(PicklerDeserializationState state, bool isSZArray, long position, Type[]? genericTypeParameters, Type[]? genericMethodParameters)
        {
            var pickledTypeInfo = DeserializeNonNull<PickledTypeInfo>(state, TypeInfo, genericTypeParameters, genericMethodParameters);
            var elementType = pickledTypeInfo.Type;

            Array array;
            if (isSZArray)
            {
                var length = state.Reader.Read7BitEncodedInt();
                array = Array.CreateInstance(elementType, length);
                state.SetMemo(position, true, array);
            }
            else
            {
                var rank = state.Reader.ReadByte();
                var lengths = new int[rank];
                var lowerBounds = new int[rank];
                for (int dimension = 0; dimension < rank; ++dimension)
                {
                    lengths[dimension] = state.Reader.Read7BitEncodedInt();
                    lowerBounds[dimension] = state.Reader.Read7BitEncodedInt();
                }
                array = Array.CreateInstance(elementType, lengths, lowerBounds);
                state.SetMemo(position, true, array);
            }

            // If this is a primitive type just block copy it across to the stream, excepting endianness (Which dotnet
            // currently only supports little endian anyway, and mono on big endian is probably a fringe use?) this is
            // safe. We could extend this to also consider product types with static layout but:
            // A) Currently I don't think any mscorlib types are defined with a strict layout so they would never hit this
            // B) We wouldn't do this for user defined type because they might change layout been write and read
            if (elementType.IsPrimitive)
            {
                unsafe
                {
                    var arrayHandle = System.Runtime.InteropServices.GCHandle.Alloc(array, System.Runtime.InteropServices.GCHandleType.Pinned);
                    try
                    {
                        var pin = arrayHandle.AddrOfPinnedObject();
                        // TODO We should just use Unsafe.SizeOf here but that's a net5.0 addition
                        long byteCount;
                        if (elementType == typeof(bool))
                        {
                            byteCount = array.LongLength;
                        }
                        else if (elementType == typeof(char))
                        {
                            byteCount = 2 * array.LongLength;
                        }
                        else
                        {
                            byteCount = System.Runtime.InteropServices.Marshal.SizeOf(elementType) * array.LongLength;
                        }

                        while (byteCount > 0)
                        {
                            // Read 4k at a time
                            var bufferSize = 4096L;
                            var length = (int)(byteCount < bufferSize ? byteCount : bufferSize);

                            var span = new Span<byte>(pin.ToPointer(), length);
                            state.Reader.Read(span);

                            pin = IntPtr.Add(pin, length);
                            byteCount -= length;
                        }
                    }
                    finally
                    {
                        arrayHandle.Free();

                    }
                }
            }
            else
            {
                var elementInfo = new DeserializeInformation(elementType, !elementType.IsValueType);

                if (isSZArray)
                {
                    for (int index = 0; index < array.Length; ++index)
                    {
                        array.SetValue(ReducePickle(Deserialize(state, elementInfo, genericTypeParameters, genericMethodParameters)), index);
                    }
                }
                else
                {
                    var indices = new int[array.Rank];
                    bool isEmpty = false;
                    for (int dimension = 0; dimension < array.Rank; ++dimension)
                    {
                        indices[dimension] = array.GetLowerBound(dimension);
                        isEmpty |= array.GetLength(dimension) == 0;
                    }

                    // If the array is empty (any length == 0) no need to loop
                    if (!isEmpty)
                    {
                        var didBreak = true;
                        while (didBreak)
                        {
                            // The first time we call into Iterate we know the array is non-empty, and indices is equal to lowerBounds (i.e the first element)
                            // If we reach the last element we don't call back into Iterate

                            var item = ReducePickle(Deserialize(state, elementInfo, genericTypeParameters, genericMethodParameters));
                            array.SetValue(item, indices);

                            // Increment indices to the next position, we work through the dimensions backwards because that matches the order that GetEnumerator returns when we serialise out the items
                            didBreak = false;
                            for (int dimension = array.Rank - 1; dimension >= 0; --dimension)
                            {
                                var next = indices[dimension] + 1;
                                if (next < array.GetLowerBound(dimension) + array.GetLength(dimension))
                                {
                                    indices[dimension] = next;
                                    didBreak = true;
                                    break;
                                }
                                else
                                {
                                    indices[dimension] = array.GetLowerBound(dimension);
                                }
                            }
                        }
                    }
                }
            }
            return array;
        }

        private object DeserializeTuple(PicklerDeserializationState state, bool isValueTuple, Type[]? genericTypeParameters, Type[]? genericMethodParameters)
        {
            var length = state.Reader.ReadByte();
            // if length == 0 short circuit to just return a new ValueTuple
            if (length == 0)
            {
                System.Diagnostics.Debug.Assert(isValueTuple, "Tuple length was zero but it wasn't a value tuple");
                return new ValueTuple();
            }

            var genericParameters = new Type[length];
            var genericArguments = new Type[length];
            for (int i = 0; i < length; ++i)
            {
                var pickledTypeInfo = DeserializeNonNull<PickledTypeInfo>(state, TypeInfo, genericTypeParameters, genericMethodParameters);
                genericArguments[i] = pickledTypeInfo.Type;
                genericParameters[i] = Type.MakeGenericMethodParameter(i);
            }

            var items = new object?[length];
            for (int i = 0; i < length; ++i)
            {
                items[i] = ReducePickle(Deserialize(state, MakeInfo(genericArguments[i]), genericTypeParameters, genericMethodParameters));
            }

            var tupleType = isValueTuple ? typeof(System.ValueTuple) : typeof(System.Tuple);
            var openCreateMethod = tupleType.GetMethod("Create", length, genericParameters);
            System.Diagnostics.Debug.Assert(openCreateMethod != null, "GetMethod for Tuple.Create returned null");
            var closedCreateMethod = openCreateMethod.MakeGenericMethod(genericArguments);
            var tupleObject = closedCreateMethod.Invoke(null, items);
            System.Diagnostics.Debug.Assert(tupleObject != null, "Tuple.Create returned null");

            return tupleObject;
        }

        private object DeserializeISerializable(PicklerDeserializationState state, Type type, Type[]? genericTypeParameters, Type[]? genericMethodParameters)
        {
            var memberCount = state.Reader.Read7BitEncodedInt();

            var context = new System.Runtime.Serialization.StreamingContext(System.Runtime.Serialization.StreamingContextStates.All, this);
            var info = new System.Runtime.Serialization.SerializationInfo(type, new System.Runtime.Serialization.FormatterConverter());

            for (int i = 0; i < memberCount; ++i)
            {
                var name = state.Reader.ReadString();
                var value = ReducePickle(Deserialize(state, MakeInfo(typeof(object)), genericTypeParameters, genericMethodParameters));
                info.AddValue(name, value);
            }

            var ctor = type.GetConstructor(
                BindingFlags.Public | BindingFlags.NonPublic | BindingFlags.Instance, Type.DefaultBinder,
                new[] { typeof(System.Runtime.Serialization.SerializationInfo), typeof(System.Runtime.Serialization.StreamingContext) }, null);

            if (ctor == null)
            {
                throw new Exception($"Could not deserialize type '{type}' expected a constructor (SerializationInfo, StreamingContext)");
            }

            var result = ctor.Invoke(new object[] { info, context });

            if (result is System.Runtime.Serialization.IDeserializationCallback deserializationCallback)
            {
                deserializationCallback.OnDeserialization(this);
            }

            return result;
        }

        private object DeserializeReducer(PicklerDeserializationState state, Type[]? genericTypeParameters, Type[]? genericMethodParameters)
        {
            var method = Deserialize<PickledMethodBase>(state, MakeInfo(typeof(MethodBase)), genericTypeParameters, genericMethodParameters);

            object? target;
            if (method is PickledConstructorInfo)
            {
                target = null;
            }
            else if (method is PickledMethodInfo)
            {
                target = ReducePickle(Deserialize(state, MakeInfo(typeof(object)), genericTypeParameters, genericMethodParameters));
            }
            else
            {
                throw new Exception($"Invalid reduction MethodBase was '{method}'.");
            }

            var args = new object?[state.Reader.Read7BitEncodedInt()];
            for (int i = 0; i < args.Length; ++i)
            {
                var arg = ReducePickle(Deserialize(state, MakeInfo(typeof(object)), genericTypeParameters, genericMethodParameters));
                args[i] = arg;
            }

            var result = method.Invoke(target, args);
            if (result == null)
            {
                throw new Exception($"Invalid reducer method, '{method}' returned null.");
            }
            return result;
        }

        private void DeserializeObject(PicklerDeserializationState state, object uninitializedObject, Type type, Type[]? genericTypeParameters, Type[]? genericMethodParameters)
        {
            var fields = GetSerializedFields(type);
            var fieldCount = state.Reader.Read7BitEncodedInt();
            if (fields.Length != fieldCount)
            {
                throw new Exception($"Can not deserialize type '{type}', serialised {fieldCount} fields but type expects {fields.Length}");
            }

            for (int i = 0; i < fieldCount; ++i)
            {
                var name = state.Reader.ReadString();
                FieldInfo? toSet = null;
                foreach (var field in fields)
                {
                    if (field.Name == name)
                    {
                        toSet = field;
                        break;
                    }
                }

                if (toSet == null)
                {
                    throw new Exception($"Can not deserialize type '{type}', could not find expected field '{name}'");
                }

                var deserInfo = new DeserializeInformation(typeof(object), !toSet.FieldType.IsValueType);
                object? value = ReducePickle(Deserialize(state, deserInfo, genericTypeParameters, genericMethodParameters));

                toSet.SetValue(uninitializedObject, value);
            }
        }

        // TODO It would be good to only return PickledObject things as part of typedef construction and not have that recurse through Deserialize
        [return: NotNullIfNotNull("obj")]
        private object? ReducePickle(object? obj)
        {
            if (obj is PickledObject pickledObject)
            {
                return pickledObject.Get();
            }
            return obj;
        }

        private PickledFieldInfo DeserializeFieldInfo(PicklerDeserializationState state, long position, Type[]? genericTypeParameters, Type[]? genericMethodParameters)
        {
            return state.RunWithTrailers(() =>
            {
                var type = DeserializeNonNull<PickledTypeInfo>(state, TypeInfo, genericTypeParameters, genericMethodParameters);
                var name = state.Reader.ReadString();
                return state.SetMemo(position, true, type.GetField(name));
            });
        }

        private PickledPropertyInfo DeserializePropertyInfo(PicklerDeserializationState state, long position, Type[]? genericTypeParameters, Type[]? genericMethodParameters)
        {
<<<<<<< HEAD
            var type = DeserializeNonNull<PickledTypeInfo>(state, TypeInfo, genericTypeParameters, genericMethodParameters);
            var signature = DeserializeSignature(state);
            return state.SetMemo(position, true, type.GetProperty(signature));
=======
            return state.RunWithTrailers(() =>
            {
                var type = DeserializeNonNull<PickledTypeInfo>(state, TypeInfo, genericTypeParameters, genericMethodParameters);
                var name = state.Reader.ReadString();
                return state.SetMemo(position, true, type.GetProperty(name));
            });
>>>>>>> f3341dbf
        }

        private PickledConstructorInfo DeserializeConstructorInfo(PicklerDeserializationState state, long position, Type[]? genericTypeParameters, Type[]? genericMethodParameters)
        {
<<<<<<< HEAD
            var type = DeserializeNonNull<PickledTypeInfo>(state, TypeInfo, genericTypeParameters, genericMethodParameters);
            var signature = DeserializeSignature(state);
            return state.SetMemo(position, true, type.GetConstructor(signature));
=======
            return state.RunWithTrailers(() =>
            {
                var signature = state.Reader.ReadString();
                var (callback, _) = DeserializeWithMemo(state, position, (PickledTypeInfo type) =>
                {
                    var constructorInfo = type.GetConstructor(signature);
                    return state.SetMemo(position, true, constructorInfo);
                }, TypeInfo, genericTypeParameters, genericMethodParameters);
                return callback.Invoke();
            });
>>>>>>> f3341dbf
        }

        private PickledMethodInfo DeserializeMethodInfo(PicklerDeserializationState state, long position, Type[]? genericTypeParameters, Type[]? genericMethodParameters)
        {
<<<<<<< HEAD
            var type = DeserializeNonNull<PickledTypeInfo>(state, TypeInfo, genericTypeParameters, genericMethodParameters);
            var signature = DeserializeSignature(state);
            var genericArgumentCount = state.Reader.Read7BitEncodedInt();
            PickledTypeInfo[]? genericArguments = null;
            if (genericArgumentCount != 0)
=======
            return state.RunWithTrailers(() =>
>>>>>>> f3341dbf
            {
                var signature = state.Reader.ReadString();
                var genericArgumentCount = state.Reader.Read7BitEncodedInt();
                PickledTypeInfo[]? genericArguments = null;
                if (genericArgumentCount != 0)
                {
                    genericArguments = new PickledTypeInfo[genericArgumentCount];
                    for (int i = 0; i < genericArgumentCount; ++i)
                    {
                        genericArguments[i] = DeserializeNonNull<PickledTypeInfo>(state, TypeInfo, genericTypeParameters, genericMethodParameters);
                    }
                }
<<<<<<< HEAD
            }

            var methodInfo = type.GetMethod(signature);
            if (genericArguments != null)
            {
                return state.SetMemo(position, true, new ConstructingGenericMethod(methodInfo, genericArguments));
            }
            return state.SetMemo(position, true, methodInfo);
=======
                var (callback, _) = DeserializeWithMemo(state, position, (PickledTypeInfo type) =>
                {
                    var methodInfo = type.GetMethod(signature);

                    if (genericArguments != null)
                    {
                        return state.SetMemo(position, true, new ConstructingGenericMethod(methodInfo, genericArguments));
                    }
                    return state.SetMemo(position, true, methodInfo);
                }, TypeInfo, genericTypeParameters, genericMethodParameters);
                return callback.Invoke();
            });
>>>>>>> f3341dbf
        }

        private object DeserializeDelegate(PicklerDeserializationState state, long position, Type[]? genericTypeParameters, Type[]? genericMethodParameters)
        {
            var objType = DeserializeNonNull<PickledTypeInfo>(state, TypeInfo, genericTypeParameters, genericMethodParameters);
            var invocationList = new Delegate[state.Reader.Read7BitEncodedInt()];
            for (int i = 0; i < invocationList.Length; ++i)
            {
                var target = Deserialize(state, ObjectInfo, genericTypeParameters, genericMethodParameters);
                var info = new DeserializeInformation(typeof(MethodInfo), true);
                var method = DeserializeNonNull<PickledMethodInfo>(state, info, genericTypeParameters, genericMethodParameters);
                invocationList[i] = Delegate.CreateDelegate(objType.Type, target, method.MethodInfo);
            }
            return state.SetMemo(position, true, Delegate.Combine(invocationList));
        }

        private Assembly DeserializeAsesmblyRef(PicklerDeserializationState state, long position)
        {
            var assemblyName = new AssemblyName(state.Reader.ReadString());
            // Check to see if its already in our loaded assembly set
            Assembly? assembly = null;
            foreach (var candidate in AssemblyLoadContext.Assemblies)
            {
                if (candidate.FullName == assemblyName.FullName)
                {
                    if (assembly != null)
                    {
                        throw new Exception($"Ambiguous assembly name '{assemblyName}', found multiple matching assemblies.");
                    }
                    assembly = candidate;
                }
            }
            // Else try to load it
            if (assembly == null)
            {
                assembly = AssemblyLoadContext.LoadFromAssemblyName(assemblyName);
            }
            return state.SetMemo(position, ShouldMemo(assembly, typeof(Assembly)), assembly);
        }

        private void ReadCustomAttributes(PicklerDeserializationState state, Action<CustomAttributeBuilder> setCustomAttribute)
        {
            var attributeCount = state.Reader.Read7BitEncodedInt();
            for (int i = 0; i < attributeCount; ++i)
            {
<<<<<<< HEAD
                var attributeType = DeserializeNonNull<PickledTypeInfo>(state, TypeInfo, genericTypeParameters, genericMethodParameters);

                var constructor = attributeType.GetConstructor(DeserializeSignature(state));
=======
                var constructor = DeserializeNonNull<PickledConstructorInfo>(state, MakeInfo(typeof(ConstructorInfo)), null, null);
>>>>>>> f3341dbf
                var arguments = new object?[state.Reader.Read7BitEncodedInt()];
                for (int j = 0; j < arguments.Length; ++j)
                {
                    arguments[j] = ReducePickle(Deserialize(state, ObjectInfo, null, null));
                }

                var namedProperties = new PropertyInfo[state.Reader.Read7BitEncodedInt()];
                var propertyValues = new object?[namedProperties.Length];
                for (int j = 0; j < namedProperties.Length; ++j)
                {
<<<<<<< HEAD
                    var propertyInfo = attributeType.GetProperty(DeserializeSignature(state));
=======
                    var propertyInfo = DeserializeNonNull<PickledPropertyInfo>(state, MakeInfo(typeof(PropertyInfo)), null, null);
>>>>>>> f3341dbf
                    namedProperties[j] = propertyInfo.PropertyInfo;
                    var deserInfo = new DeserializeInformation(typeof(object), !namedProperties[j].PropertyType.IsValueType);
                    propertyValues[j] = ReducePickle(Deserialize(state, deserInfo, null, null));
                }

                var namedFields = new FieldInfo[state.Reader.Read7BitEncodedInt()];
                var fieldValues = new object?[namedFields.Length];
                for (int j = 0; j < namedFields.Length; ++j)
                {
<<<<<<< HEAD
                    var pickledField = attributeType.GetField(state.Reader.ReadString());
=======
                    var pickledField = DeserializeNonNull<PickledFieldInfo>(state, MakeInfo(typeof(FieldInfo)), null, null);
>>>>>>> f3341dbf
                    namedFields[j] = pickledField.FieldInfo;
                    var deserInfo = new DeserializeInformation(typeof(object), !pickledField.FieldInfo.FieldType.IsValueType);
                    fieldValues[j] = ReducePickle(Deserialize(state, deserInfo, null, null));
                }

                var customBuilder = new CustomAttributeBuilder(constructor.ConstructorInfo, arguments, namedProperties, propertyValues, namedFields, fieldValues);

                setCustomAttribute(customBuilder);
            }
        }

        private Func<AssemblyName, AssemblyBuilderAccess, AssemblyBuilder>? _defineDynamicAssembly = null;

        private static Guid _ddaGuid = new Guid("75468177-0C74-489F-967D-AC6BAB6BA7A4");
        private static object _ddaLock = new object();

        private Assembly? LookupWorkaroundAssembly(System.Runtime.Loader.AssemblyLoadContext alc)
        {
            foreach (var assembly in alc.Assemblies)
            {
                var name = assembly.GetName();
                if (name.Name == "DefineDynamicAssembly" && assembly.ManifestModule.ModuleVersionId == _ddaGuid)
                {
                    return assembly;
                }
            }
            return null;
        }

        private Assembly BuildAndLoadWorkaroundAssembly(System.Runtime.Loader.AssemblyLoadContext alc)
        {
            var contentId = new System.Reflection.Metadata.BlobContentId(_ddaGuid, 0x04030201);

            var ilBuilder = new System.Reflection.Metadata.BlobBuilder();
            var metadata = new System.Reflection.Metadata.Ecma335.MetadataBuilder();

            metadata.AddAssembly(
                metadata.GetOrAddString("DefineDynamicAssembly"),
                new Version(1, 0, 0, 0),
                default(System.Reflection.Metadata.StringHandle),
                default(System.Reflection.Metadata.BlobHandle),
                flags: 0,
                AssemblyHashAlgorithm.None);

            metadata.AddModule(
                0,
                metadata.GetOrAddString("DefineDynamicAssembly.dll"),
                metadata.GetOrAddGuid(_ddaGuid),
                default(System.Reflection.Metadata.GuidHandle),
                default(System.Reflection.Metadata.GuidHandle));

            var mscorlibName = mscorlib.GetName();
            var mscorlibPublicKey = metadata.GetOrAddBlob(mscorlibName.GetPublicKey());

            var mscorlibAssemblyRef = metadata.AddAssemblyReference(
                metadata.GetOrAddString(mscorlibName.Name),
                mscorlibName.Version,
                metadata.GetOrAddString(mscorlibName.CultureName),
                mscorlibPublicKey,
                default(AssemblyFlags),
                default(System.Reflection.Metadata.BlobHandle));

            var assemblyBuilderRef = metadata.AddTypeReference(
                mscorlibAssemblyRef,
                metadata.GetOrAddString("System.Reflection.Emit"),
                metadata.GetOrAddString("AssemblyBuilder"));

            var assemblyNameRef = metadata.AddTypeReference(
                mscorlibAssemblyRef,
                metadata.GetOrAddString("System.Reflection"),
                metadata.GetOrAddString("AssemblyName"));

            var assemblyBuilderAccessRef = metadata.AddTypeReference(
                mscorlibAssemblyRef,
                metadata.GetOrAddString("System.Reflection.Emit"),
                metadata.GetOrAddString("AssemblyBuilderAccess"));

            var ddaSignature = new System.Reflection.Metadata.BlobBuilder();
            new System.Reflection.Metadata.Ecma335.BlobEncoder(ddaSignature)
                .MethodSignature()
                .Parameters(2,
                    returnType => returnType.Type().Type(assemblyBuilderRef, false),
                    parameters =>
                    {
                        parameters.AddParameter().Type().Type(assemblyNameRef, false);
                        parameters.AddParameter().Type().Type(assemblyBuilderAccessRef, true);
                    });

            var defineDynamicAssemblyRef = metadata.AddMemberReference(
                assemblyBuilderRef,
                metadata.GetOrAddString("DefineDynamicAssembly"),
                metadata.GetOrAddBlob(ddaSignature));

            var codeBuilder = new System.Reflection.Metadata.BlobBuilder();
            var il = new System.Reflection.Metadata.Ecma335.InstructionEncoder(codeBuilder);
            il.LoadArgument(0);
            il.LoadArgument(1);
            il.Call(defineDynamicAssemblyRef);
            il.OpCode(System.Reflection.Metadata.ILOpCode.Ret);

            var methodBodyStream = new System.Reflection.Metadata.Ecma335.MethodBodyStreamEncoder(ilBuilder);
            var ddaOffset = methodBodyStream.AddMethodBody(il);

            var parameters = metadata.AddParameter(ParameterAttributes.None, metadata.GetOrAddString("name"), 0);
            metadata.AddParameter(ParameterAttributes.None, metadata.GetOrAddString("access"), 1);

            var ddaMethodDef = metadata.AddMethodDefinition(
                MethodAttributes.Public | MethodAttributes.Static,
                MethodImplAttributes.IL,
                metadata.GetOrAddString("DefineDynamicAssembly"),
                metadata.GetOrAddBlob(ddaSignature),
                ddaOffset,
                parameterList: parameters);

            metadata.AddTypeDefinition(
                default(TypeAttributes),
                default(System.Reflection.Metadata.StringHandle),
                metadata.GetOrAddString("<Module>"),
                baseType: default(System.Reflection.Metadata.EntityHandle),
                fieldList: System.Reflection.Metadata.Ecma335.MetadataTokens.FieldDefinitionHandle(1),
                methodList: ddaMethodDef);

            var metadataRootBuilder = new System.Reflection.Metadata.Ecma335.MetadataRootBuilder(metadata);

            var peHeaderBuilder = new System.Reflection.PortableExecutable.PEHeaderBuilder();
            var peBuilder = new System.Reflection.PortableExecutable.ManagedPEBuilder(
                peHeaderBuilder,
                metadataRootBuilder,
                ilBuilder,
                flags: System.Reflection.PortableExecutable.CorFlags.ILOnly,
                deterministicIdProvider: content => contentId);

            var builder = new System.Reflection.Metadata.BlobBuilder();
            peBuilder.Serialize(builder);

            var memoryStream = new System.IO.MemoryStream();
            builder.WriteContentTo(memoryStream);
            memoryStream.Position = 0;

            return alc.LoadFromStream(memoryStream);
        }

        private Assembly DeserializeAsesmblyDef(PicklerDeserializationState state, long position, Type[]? genericTypeParameters, Type[]? genericMethodParameters)
        {
            var assemblyName = new AssemblyName(state.Reader.ReadString());
            var access = AssemblyLoadContext.IsCollectible ? AssemblyBuilderAccess.RunAndCollect : AssemblyBuilderAccess.Run;
            var currentContextualReflectionContextOrDefault =
                System.Runtime.Loader.AssemblyLoadContext.CurrentContextualReflectionContext ?? System.Runtime.Loader.AssemblyLoadContext.Default;
            AssemblyBuilder assembly;
            if (AssemblyLoadContext == currentContextualReflectionContextOrDefault)
            {
                // If the assembly load context is the current contextual one then we can just call DefineDynamicAssembly.
                assembly = AssemblyBuilder.DefineDynamicAssembly(assemblyName, access);

            }
            else if (Environment.Version.Major >= 6)
            {
                // Else for runtime 6.0 onwards we can set our AssemblyLoadContext as the current contextual context and then call DefineDynamicAssembly
                using var scope = AssemblyLoadContext.EnterContextualReflection();
                assembly = AssemblyBuilder.DefineDynamicAssembly(assemblyName, access);
            }
            else
            {
                // Else before net6 DefineDynamicAssembly did not check the contextual ALC, it instead used the callers ALC. So to get around this we do some "fun" here
                // where we build a tiny assembly with one method to call AssemblyBuilder.DefineDynamicAssembly, load that into the ALC we want to use then invoke
                // the method on it. We can reuse this method, so we cache it via a Func.
                if (_defineDynamicAssembly == null)
                {
                    lock (_ddaLock)
                    {
                        if (_defineDynamicAssembly == null)
                        {
                            var ddaAssembly = LookupWorkaroundAssembly(AssemblyLoadContext) ?? BuildAndLoadWorkaroundAssembly(AssemblyLoadContext);
                            var context = System.Runtime.Loader.AssemblyLoadContext.GetLoadContext(ddaAssembly);
                            System.Diagnostics.Debug.Assert(context == AssemblyLoadContext, "Failed to load into defined ALC");
                            var ddaMethod = ddaAssembly.ManifestModule.GetMethod("DefineDynamicAssembly");
                            System.Diagnostics.Debug.Assert(ddaMethod != null, "Failed to GetMethod(\"DefineDynamicAssembly\")");
                            var ddaDelegate = ddaMethod.CreateDelegate(typeof(Func<AssemblyName, AssemblyBuilderAccess, AssemblyBuilder>));
                            _defineDynamicAssembly = (Func<AssemblyName, AssemblyBuilderAccess, AssemblyBuilder>)ddaDelegate;
                        }
                    }
                }
                assembly = _defineDynamicAssembly(assemblyName, access);
            }

            if (assembly == null)
            {
                throw new Exception($"Could not define assembly '{assemblyName}'");
            }

            state.SetMemo(position, true, assembly);


            ReadCustomAttributes(state, assembly.SetCustomAttribute);
            return assembly;
        }

        private Module DeserializeManifestModuleRef(PicklerDeserializationState state, long position, Type[]? genericTypeParameters, Type[]? genericMethodParameters)
        {
            var assembly = DeserializeNonNull<Assembly>(state, AssemblyInfo, genericTypeParameters, genericMethodParameters);
            return state.SetMemo(position, ShouldMemo(assembly, typeof(Module)), assembly.ManifestModule);
        }

        private Module DeserializeModuleRef(PicklerDeserializationState state, long position, Type[]? genericTypeParameters, Type[]? genericMethodParameters)
        {
            var name = state.Reader.ReadString();
            var assembly = DeserializeNonNull<Assembly>(state, AssemblyInfo, genericTypeParameters, genericMethodParameters);
            var module = assembly.GetModule(name);
            if (module == null)
            {
                throw new Exception($"Could not load module '{name}' from assembly '{assembly}'");
            }
            return state.SetMemo(position, true, module);
        }

        private ModuleBuilder DeserializeModuleDef(PicklerDeserializationState state, long position, Type[]? genericTypeParameters, Type[]? genericMethodParameters)
        {
            return state.RunWithTrailers(() =>
            {
                var name = state.Reader.ReadString();
                var (callback, _) = DeserializeWithMemo(state, position, (AssemblyBuilder assembly) =>
                {
                    var module = assembly.DefineDynamicModule(name);
                    if (module == null)
                    {
                        throw new Exception($"Could not create module '{name}' in assembly '{assembly}'");
                    }
                    return state.SetMemo(position, true, module);
                }, AssemblyInfo, genericTypeParameters, genericMethodParameters);
                var moduleBuilder = callback.Invoke();

                ReadCustomAttributes(state, moduleBuilder.SetCustomAttribute);

                var fieldCount = state.Reader.Read7BitEncodedInt();
                var fields = new PickledFieldInfoDef[fieldCount];
                for (int i = 0; i < fieldCount; ++i)
                {
                    var fieldName = state.Reader.ReadString();
                    var fieldAttributes = (FieldAttributes)state.Reader.ReadInt32();
                    var fieldSize = state.Reader.ReadInt32();
                    FieldBuilder fieldBuilder;
                    if (fieldSize < 0)
                    {
                        fieldBuilder = moduleBuilder.DefineUninitializedData(fieldName, -fieldSize, fieldAttributes);
                    }
                    else
                    {
                        var data = state.Reader.ReadBytes(fieldSize);
                        fieldBuilder = moduleBuilder.DefineInitializedData(fieldName, data, fieldAttributes);
                    }
                    ReadCustomAttributes(state, fieldBuilder.SetCustomAttribute);
                }

                var methodCount = state.Reader.Read7BitEncodedInt();
                var methods = new PickledMethodInfoDef[methodCount];
                for (int i = 0; i < methodCount; ++i)
                {
                    throw new NotImplementedException();
                    //DeserializeMethodHeader(state, null, constructingModule, ref methods[i]);
                    //ReadCustomAttributes(state, method.SetCustomAttribute, genericTypeParameters, genericMethodParameters);
                }

                state.PushTrailer(() =>
                {
                    foreach (var method in methods)
                    {
                        var ilGenerator = method.MethodBuilder.GetILGenerator();
                        DeserializeMethodBody(state, null, method.GenericParameters, method.Locals!, ilGenerator);
                    }
                },
                () => moduleBuilder.CreateGlobalFunctions(),
                () => { });

                return moduleBuilder;
            });
        }

        private PickledGenericType DeserializeGenericInstantiation(PicklerDeserializationState state, long position, Type[]? genericTypeParameters, Type[]? genericMethodParameters)
        {
            var genericType = DeserializeNonNull<PickledTypeInfo>(state, TypeInfo, genericTypeParameters, genericMethodParameters);
            var genericArgumentCount = state.Reader.Read7BitEncodedInt();
            var genericArguments = new PickledTypeInfo[genericArgumentCount];
            for (int i = 0; i < genericArguments.Length; ++i)
            {
                genericArguments[i] = DeserializeNonNull<PickledTypeInfo>(state, TypeInfo, genericTypeParameters, genericMethodParameters);
            }
            return state.SetMemo(position, true, new PickledGenericType(genericType, genericArguments));
        }

        private PickledTypeInfo DeserializeGenericParameter(PicklerDeserializationState state, long position, Type[]? genericTypeParameters, Type[]? genericMethodParameters)
        {
            var info = new DeserializeInformation(typeof(MemberInfo), true);
            var genericTypeOrMethod = DeserializeNonNull<PickledMemberInfo>(state, info, genericTypeParameters, genericMethodParameters);
            var genericParameter = state.Reader.Read7BitEncodedInt();
            return state.SetMemo(position, true, genericTypeOrMethod.GetGenericArgument(genericParameter));
        }

        private PickledTypeInfoRef DeserializeTypeRef(PicklerDeserializationState state, long position, Type[]? genericTypeParameters, Type[]? genericMethodParameters)
        {
            var parent = Deserialize(state, ObjectInfo, genericTypeParameters, genericMethodParameters);
            var typeName = state.Reader.ReadString();

            PickledTypeInfoRef? result;
            if (parent is Module module)
            {
                var type = module.GetType(typeName);
                if (type == null)
                {
                    throw new Exception($"Could not load type '{typeName}' from module '{module.FullyQualifiedName}'");
                }

                result = new PickledTypeInfoRef(type);
            }
            else if (parent is PickledTypeInfoRef declaringType)
            {
                result = new PickledTypeInfoRef(declaringType.Type.GetNestedType(typeName, BindingFlags.Public | BindingFlags.NonPublic));
                if (result == null)
                {
                    throw new Exception($"Could not load type '{typeName}' from type '{declaringType}'");
                }
            }
            else if (parent is PickledMethodInfoRef declaringMethod)
            {
                var generics = declaringMethod.MethodInfo.GetGenericArguments();

                result = null;
                foreach (var generic in generics)
                {
                    if (generic.Name == typeName)
                    {
                        result = new PickledTypeInfoRef(generic);
                        break;
                    }
                }

                if (result == null)
                {
                    throw new Exception($"Could not load generic parameter '{typeName}' from type '{declaringMethod}'");
                }
            }
            else
            {
                throw new Exception($"Unexpected parent '{parent}' for type '{typeName}'");
            }
            return state.SetMemo(position, true, result);
        }

        private PickledTypeInfoDef DeserializeTypeDef(PicklerDeserializationState state, long position, Type[]? genericTypeParameters, Type[]? genericMethodParameters)
        {
            return state.RunWithTrailers(() =>
            {
                var typeName = state.Reader.ReadString();
                var typeAttributes = (TypeAttributes)state.Reader.ReadInt32();
                var typeDef = (TypeDef)state.Reader.ReadByte();
                string[]? genericParameters = null;
                if (typeDef != TypeDef.Enum)
                {
                    // Enums never have generic parameters, but anything else might
                    var genericParameterCount = state.Reader.Read7BitEncodedInt();
                    if (genericParameterCount != 0)
                    {
                        genericParameters = new string[genericParameterCount];
                        for (int i = 0; i < genericParameterCount; ++i)
                        {
                            genericParameters[i] = state.Reader.ReadString();
                        }
                    }
                }

                var (callback, _) = DeserializeWithMemo(state, position, (object parent) =>
                {
                    PickledTypeInfoDef result;
                    if (parent is ModuleBuilder module)
                    {
                        result = ConstructingTypeForTypeDef(typeDef, typeName, typeAttributes, module.DefineType);
                    }
                    else if (parent is PickledTypeInfoDef declaringType)
                    {
                        result = ConstructingTypeForTypeDef(typeDef, typeName, typeAttributes, declaringType.TypeBuilder.DefineNestedType);
                    }
                    else
                    {
                        throw new Exception($"Unexpected parent '{parent} : {parent.GetType().FullName}' for type '{typeName}'");
                    }

                    if (genericParameters != null)
                    {
                        result.GenericParameters = result.TypeBuilder.DefineGenericParameters(genericParameters);
                    }

                    state.AddTypeDef(result);
                    return state.SetMemo(position, true, result);
                }, ObjectInfo, genericTypeParameters, genericMethodParameters);
                var constructingType = callback.Invoke();
                DeserializeTypeDef(state, constructingType);
                return constructingType;
            });
        }

        private object DeserializeComplex(PicklerDeserializationState state, PickleOperation operation, DeserializeInformation info, Type[]? genericTypeParameters, Type[]? genericMethodParameters)
        {
            // Operation won't be any of the primitive operations once this is called

            // -1 for the operation code we've already read
            var position = state.Reader.BaseStream.Position - 1;

            switch (operation)
            {
                case PickleOperation.SZArray:
                case PickleOperation.Array:
                    return DeserializeArray(state, operation == PickleOperation.SZArray, position, genericTypeParameters, genericMethodParameters);

                case PickleOperation.Mscorlib:
                    // We don't memo mscorlib, it's cheaper to just have the single byte token
                    return mscorlib;

                case PickleOperation.AssemblyRef:
                    return DeserializeAsesmblyRef(state, position);

                case PickleOperation.AssemblyDef:
                    return DeserializeAsesmblyDef(state, position, genericTypeParameters, genericMethodParameters);

                case PickleOperation.ManifestModuleRef:
                    return DeserializeManifestModuleRef(state, position, genericTypeParameters, genericMethodParameters);

                case PickleOperation.ModuleRef:
                    return DeserializeModuleRef(state, position, genericTypeParameters, genericMethodParameters);

                case PickleOperation.ModuleDef:
                    return DeserializeModuleDef(state, position, genericTypeParameters, genericMethodParameters);

                case PickleOperation.ArrayType:
                    {
                        var rank = state.Reader.ReadByte();
                        var elementType = DeserializeNonNull<PickledTypeInfo>(state, TypeInfo, genericTypeParameters, genericMethodParameters);
                        Type arrayType;
                        if (rank == 0)
                        {
                            arrayType = elementType.Type.MakeArrayType();
                        }
                        else
                        {
                            arrayType = elementType.Type.MakeArrayType(rank);
                        }
                        return state.SetMemo(position, true, new PickledTypeInfoRef(arrayType));
                    }

                case PickleOperation.GenericInstantiation:
                    return DeserializeGenericInstantiation(state, position, genericTypeParameters, genericMethodParameters);

                case PickleOperation.GenericParameter:
                    return DeserializeGenericParameter(state, position, genericTypeParameters, genericMethodParameters);

                case PickleOperation.MVar:
                    {
                        var genericParameterPosition = state.Reader.Read7BitEncodedInt();
                        if (genericMethodParameters == null)
                        {
                            throw new Exception("Encountered an MVar operation without a current method context");
                        }
                        return state.SetMemo(position, true, new PickledTypeInfoRef(genericMethodParameters[genericParameterPosition]));
                    }

                case PickleOperation.TVar:
                    {
                        var genericParameterPosition = state.Reader.Read7BitEncodedInt();
                        if (genericTypeParameters == null)
                        {
                            throw new Exception("Encountered an TVar operation without a current type context");
                        }
                        return state.SetMemo(position, true, new PickledTypeInfoRef(genericTypeParameters[genericParameterPosition]));
                    }

                case PickleOperation.TypeRef:
                    return DeserializeTypeRef(state, position, genericTypeParameters, genericMethodParameters);

                case PickleOperation.TypeDef:
                    return DeserializeTypeDef(state, position, genericTypeParameters, genericMethodParameters);

                case PickleOperation.FieldRef:
                    return DeserializeFieldInfo(state, position, genericTypeParameters, genericMethodParameters);

                case PickleOperation.PropertyRef:
                    return DeserializePropertyInfo(state, position, genericTypeParameters, genericMethodParameters);

                case PickleOperation.MethodRef:
                    return DeserializeMethodInfo(state, position, genericTypeParameters, genericMethodParameters);

                case PickleOperation.ConstructorRef:
                    return DeserializeConstructorInfo(state, position, genericTypeParameters, genericMethodParameters);

                case PickleOperation.Delegate:
                    return DeserializeDelegate(state, position, genericTypeParameters, genericMethodParameters);

                case PickleOperation.Tuple:
                case PickleOperation.ValueTuple:
                    return state.SetMemo(position, info.ShouldMemo, DeserializeTuple(state, operation == PickleOperation.ValueTuple, genericTypeParameters, genericMethodParameters));

                case PickleOperation.Reducer:
                    {
                        return state.SetMemo(position, info.ShouldMemo, DeserializeReducer(state, genericTypeParameters, genericMethodParameters));
                    }

                case PickleOperation.ISerializable:
                    {
                        Type objType;
                        if (info.StaticType.IsValueType)
                        {
                            objType = info.StaticType;
                        }
                        else
                        {
                            var pickledObjType = DeserializeNonNull<PickledTypeInfo>(state, TypeInfo, genericTypeParameters, genericMethodParameters);
                            objType = pickledObjType.Type;
                        }
                        return state.SetMemo(position, info.ShouldMemo, DeserializeISerializable(state, objType, genericTypeParameters, genericMethodParameters));
                    }

                case PickleOperation.Object:
                    {
                        object uninitalizedObject;
                        Type objectType;
                        if (info.StaticType.IsValueType)
                        {
                            objectType = info.StaticType;
                            uninitalizedObject = state.SetMemo(position, info.ShouldMemo, System.Runtime.Serialization.FormatterServices.GetUninitializedObject(objectType));
                        }
                        else
                        {
                            var (callback, objType) = DeserializeWithMemo(state, position, (PickledTypeInfo objType) =>
                            {
                                var result = System.Runtime.Serialization.FormatterServices.GetUninitializedObject(objType.Type);
                                return state.SetMemo(position, info.ShouldMemo, result);
                            }, TypeInfo, genericTypeParameters, genericMethodParameters);

                            objectType = objType.Type;
                            uninitalizedObject = callback.Invoke();
                        }
                        DeserializeObject(state, uninitalizedObject, objectType, genericTypeParameters, genericMethodParameters);
                        return uninitalizedObject;
                    }

                default:
                    {
                        throw new Exception($"Unhandled PickleOperation '{operation}'");
                    }
            }
        }

        private (MemoCallback<R>, T) DeserializeWithMemo<T, R>(PicklerDeserializationState state, long position, Func<T, R> callback, DeserializeInformation info, Type[]? genericTypeParameters, Type[]? genericMethodParameters) where T : class where R : class
        {
            var memo = state.RegisterMemoCallback(position, callback);
            var result = DeserializeNonNull<T>(state, info, genericTypeParameters, genericMethodParameters);
            return (memo, result);
        }

        [return: MaybeNull]
        private T Deserialize<T>(PicklerDeserializationState state, DeserializeInformation info, Type[]? genericTypeParameters, Type[]? genericMethodParameters) where T : class
        {
            var obj = Deserialize(state, info, genericTypeParameters, genericMethodParameters);
            return obj as T;
        }

        private T DeserializeNonNull<T>(PicklerDeserializationState state, DeserializeInformation info, Type[]? genericTypeParameters, Type[]? genericMethodParameters) where T : class
        {
            var position = state.Reader.BaseStream.Position;
            var obj = Deserialize(state, info, genericTypeParameters, genericMethodParameters);
            var result = obj as T;
            if (result == null)
            {
                throw new Exception($"Got unexpected null object at {position}");
            }
            return result;
        }

        private object? Deserialize(PicklerDeserializationState state, DeserializeInformation info, Type[]? genericTypeParameters, Type[]? genericMethodParameters)
        {
            var position = state.Reader.BaseStream.Position;

            var maybeOperation = InferOperationFromStaticType(info.StaticType);
            PickleOperation operation;
            if (maybeOperation.HasValue)
            {
                operation = maybeOperation.Value;
            }
            else
            {
                // Could not infer operation from static type, read the operation token
                operation = (PickleOperation)state.Reader.ReadByte();
            }

            switch (operation)
            {
                case PickleOperation.Null:
                    return null;

                case PickleOperation.Memo:
                    return state.DoMemo();

                case PickleOperation.Boolean:
                    {
                        var result = (object)state.Reader.ReadBoolean();
                        state.SetMemo(position, info.ShouldMemo, result);
                        return result;
                    }
                case PickleOperation.Char:
                    {
                        var result = (object)state.Reader.ReadChar();
                        state.SetMemo(position, info.ShouldMemo, result);
                        return result;
                    }
                case PickleOperation.Byte:
                    {
                        var result = (object)state.Reader.ReadByte();
                        state.SetMemo(position, info.ShouldMemo, result);
                        return result;
                    }
                case PickleOperation.Int16:
                    {
                        var result = (object)state.Reader.ReadInt16();
                        state.SetMemo(position, info.ShouldMemo, result);
                        return result;
                    }
                case PickleOperation.Int32:
                    {
                        var result = (object)state.Reader.ReadInt32();
                        state.SetMemo(position, info.ShouldMemo, result);
                        return result;
                    }
                case PickleOperation.Int64:
                    {
                        var result = (object)state.Reader.ReadInt64();
                        state.SetMemo(position, info.ShouldMemo, result);
                        return result;
                    }
                case PickleOperation.SByte:
                    {
                        var result = (object)state.Reader.ReadSByte();
                        state.SetMemo(position, info.ShouldMemo, result);
                        return result;
                    }
                case PickleOperation.UInt16:
                    {
                        var result = (object)state.Reader.ReadUInt16();
                        state.SetMemo(position, info.ShouldMemo, result);
                        return result;
                    }
                case PickleOperation.UInt32:
                    {
                        var result = (object)state.Reader.ReadUInt32();
                        state.SetMemo(position, info.ShouldMemo, result);
                        return result;
                    }
                case PickleOperation.UInt64:
                    {
                        var result = (object)state.Reader.ReadUInt64();
                        state.SetMemo(position, info.ShouldMemo, result);
                        return result;
                    }
                case PickleOperation.Single:
                    {
                        var result = (object)state.Reader.ReadSingle();
                        state.SetMemo(position, info.ShouldMemo, result);
                        return result;
                    }
                case PickleOperation.Double:
                    {
                        var result = (object)state.Reader.ReadDouble();
                        state.SetMemo(position, info.ShouldMemo, result);
                        return result;
                    }
                case PickleOperation.Decimal:
                    {
                        var result = (object)state.Reader.ReadDecimal();
                        state.SetMemo(position, info.ShouldMemo, result);
                        return result;
                    }
                case PickleOperation.DBNull:
                    return DBNull.Value;
                case PickleOperation.String:
                    {
                        var result = state.Reader.ReadString();
                        state.SetMemo(position, info.ShouldMemo, result);
                        return result;
                    }
                case PickleOperation.IntPtr:
                    {
                        var result = new IntPtr(state.Reader.ReadInt64());
                        state.SetMemo(position, info.ShouldMemo, result);
                        return result;
                    }
                case PickleOperation.UIntPtr:
                    {
                        var result = new UIntPtr(state.Reader.ReadUInt64());
                        state.SetMemo(position, info.ShouldMemo, result);
                        return result;
                    }

                case PickleOperation.Enum:
                    {
                        Type enumType;
                        if (info.StaticType.IsValueType)
                        {
                            enumType = info.StaticType;
                        }
                        else
                        {
                            var pickledEnumType = DeserializeNonNull<PickledTypeInfo>(state, TypeInfo, genericTypeParameters, genericMethodParameters);
                            enumType = pickledEnumType.Type;
                        }
                        var enumTypeCode = Type.GetTypeCode(enumType);
                        var result = Enum.ToObject(enumType, ReadEnumerationValue(state.Reader, enumTypeCode));
                        state.SetMemo(position, info.ShouldMemo, result);
                        return result;
                    }
            }

            return DeserializeComplex(state, operation, info, genericTypeParameters, genericMethodParameters);
        }

        public object? Deserialize(Stream stream)
        {
            using var state = new PicklerDeserializationState(stream);
            // Firstly read the header to make sure it looks like a Pikala stream
            var header = state.Reader.ReadUInt32();
            if (header != _header)
            {
                throw new InvalidDataException("Input stream does not start with PKLA");
            }
            var version = state.Reader.ReadUInt32();
            if (version != _version)
            {
                throw new InvalidDataException($"Input stream does not match expected version. Got {version}, expected {_version}");
            }

            var result = Deserialize(state, ObjectInfo, null, null);
            if (result is PickledObject pickledObject)
            {
                return pickledObject.Get();
            }
            state.DoStaticFields();
            return result;
        }
    }
}<|MERGE_RESOLUTION|>--- conflicted
+++ resolved
@@ -1008,53 +1008,30 @@
 
         private PickledPropertyInfo DeserializePropertyInfo(PicklerDeserializationState state, long position, Type[]? genericTypeParameters, Type[]? genericMethodParameters)
         {
-<<<<<<< HEAD
-            var type = DeserializeNonNull<PickledTypeInfo>(state, TypeInfo, genericTypeParameters, genericMethodParameters);
-            var signature = DeserializeSignature(state);
-            return state.SetMemo(position, true, type.GetProperty(signature));
-=======
             return state.RunWithTrailers(() =>
             {
                 var type = DeserializeNonNull<PickledTypeInfo>(state, TypeInfo, genericTypeParameters, genericMethodParameters);
-                var name = state.Reader.ReadString();
-                return state.SetMemo(position, true, type.GetProperty(name));
+                var signature = DeserializeSignature(state);
+                return state.SetMemo(position, true, type.GetProperty(signature));
             });
->>>>>>> f3341dbf
         }
 
         private PickledConstructorInfo DeserializeConstructorInfo(PicklerDeserializationState state, long position, Type[]? genericTypeParameters, Type[]? genericMethodParameters)
         {
-<<<<<<< HEAD
-            var type = DeserializeNonNull<PickledTypeInfo>(state, TypeInfo, genericTypeParameters, genericMethodParameters);
-            var signature = DeserializeSignature(state);
-            return state.SetMemo(position, true, type.GetConstructor(signature));
-=======
             return state.RunWithTrailers(() =>
             {
-                var signature = state.Reader.ReadString();
-                var (callback, _) = DeserializeWithMemo(state, position, (PickledTypeInfo type) =>
-                {
-                    var constructorInfo = type.GetConstructor(signature);
-                    return state.SetMemo(position, true, constructorInfo);
-                }, TypeInfo, genericTypeParameters, genericMethodParameters);
-                return callback.Invoke();
+                var type = DeserializeNonNull<PickledTypeInfo>(state, TypeInfo, genericTypeParameters, genericMethodParameters);
+                var signature = DeserializeSignature(state);
+                return state.SetMemo(position, true, type.GetConstructor(signature));
             });
->>>>>>> f3341dbf
         }
 
         private PickledMethodInfo DeserializeMethodInfo(PicklerDeserializationState state, long position, Type[]? genericTypeParameters, Type[]? genericMethodParameters)
         {
-<<<<<<< HEAD
-            var type = DeserializeNonNull<PickledTypeInfo>(state, TypeInfo, genericTypeParameters, genericMethodParameters);
-            var signature = DeserializeSignature(state);
-            var genericArgumentCount = state.Reader.Read7BitEncodedInt();
-            PickledTypeInfo[]? genericArguments = null;
-            if (genericArgumentCount != 0)
-=======
             return state.RunWithTrailers(() =>
->>>>>>> f3341dbf
-            {
-                var signature = state.Reader.ReadString();
+            {
+                var type = DeserializeNonNull<PickledTypeInfo>(state, TypeInfo, genericTypeParameters, genericMethodParameters);
+                var signature = DeserializeSignature(state);
                 var genericArgumentCount = state.Reader.Read7BitEncodedInt();
                 PickledTypeInfo[]? genericArguments = null;
                 if (genericArgumentCount != 0)
@@ -1065,29 +1042,14 @@
                         genericArguments[i] = DeserializeNonNull<PickledTypeInfo>(state, TypeInfo, genericTypeParameters, genericMethodParameters);
                     }
                 }
-<<<<<<< HEAD
-            }
-
-            var methodInfo = type.GetMethod(signature);
-            if (genericArguments != null)
-            {
-                return state.SetMemo(position, true, new ConstructingGenericMethod(methodInfo, genericArguments));
-            }
-            return state.SetMemo(position, true, methodInfo);
-=======
-                var (callback, _) = DeserializeWithMemo(state, position, (PickledTypeInfo type) =>
-                {
-                    var methodInfo = type.GetMethod(signature);
-
-                    if (genericArguments != null)
-                    {
-                        return state.SetMemo(position, true, new ConstructingGenericMethod(methodInfo, genericArguments));
-                    }
-                    return state.SetMemo(position, true, methodInfo);
-                }, TypeInfo, genericTypeParameters, genericMethodParameters);
-                return callback.Invoke();
+
+                var methodInfo = type.GetMethod(signature);
+                if (genericArguments != null)
+                {
+                    return state.SetMemo(position, true, new ConstructingGenericMethod(methodInfo, genericArguments));
+                }
+                return state.SetMemo(position, true, methodInfo);
             });
->>>>>>> f3341dbf
         }
 
         private object DeserializeDelegate(PicklerDeserializationState state, long position, Type[]? genericTypeParameters, Type[]? genericMethodParameters)
@@ -1133,13 +1095,9 @@
             var attributeCount = state.Reader.Read7BitEncodedInt();
             for (int i = 0; i < attributeCount; ++i)
             {
-<<<<<<< HEAD
-                var attributeType = DeserializeNonNull<PickledTypeInfo>(state, TypeInfo, genericTypeParameters, genericMethodParameters);
+                var attributeType = DeserializeNonNull<PickledTypeInfo>(state, TypeInfo, null, null);
 
                 var constructor = attributeType.GetConstructor(DeserializeSignature(state));
-=======
-                var constructor = DeserializeNonNull<PickledConstructorInfo>(state, MakeInfo(typeof(ConstructorInfo)), null, null);
->>>>>>> f3341dbf
                 var arguments = new object?[state.Reader.Read7BitEncodedInt()];
                 for (int j = 0; j < arguments.Length; ++j)
                 {
@@ -1150,11 +1108,7 @@
                 var propertyValues = new object?[namedProperties.Length];
                 for (int j = 0; j < namedProperties.Length; ++j)
                 {
-<<<<<<< HEAD
                     var propertyInfo = attributeType.GetProperty(DeserializeSignature(state));
-=======
-                    var propertyInfo = DeserializeNonNull<PickledPropertyInfo>(state, MakeInfo(typeof(PropertyInfo)), null, null);
->>>>>>> f3341dbf
                     namedProperties[j] = propertyInfo.PropertyInfo;
                     var deserInfo = new DeserializeInformation(typeof(object), !namedProperties[j].PropertyType.IsValueType);
                     propertyValues[j] = ReducePickle(Deserialize(state, deserInfo, null, null));
@@ -1164,11 +1118,7 @@
                 var fieldValues = new object?[namedFields.Length];
                 for (int j = 0; j < namedFields.Length; ++j)
                 {
-<<<<<<< HEAD
                     var pickledField = attributeType.GetField(state.Reader.ReadString());
-=======
-                    var pickledField = DeserializeNonNull<PickledFieldInfo>(state, MakeInfo(typeof(FieldInfo)), null, null);
->>>>>>> f3341dbf
                     namedFields[j] = pickledField.FieldInfo;
                     var deserInfo = new DeserializeInformation(typeof(object), !pickledField.FieldInfo.FieldType.IsValueType);
                     fieldValues[j] = ReducePickle(Deserialize(state, deserInfo, null, null));
