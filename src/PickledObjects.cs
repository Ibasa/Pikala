﻿using System;
using System.Reflection;
using System.Reflection.Emit;
using System.Text;

namespace Ibasa.Pikala
{
    abstract class PickledTypeInfo : PickledMemberInfo
    {
        public override MemberInfo MemberInfo { get { return Type; } }

        public abstract Type Type { get; }

        public abstract PickledConstructorInfo GetConstructor(Signature signature);

        public abstract PickledMethodInfo GetMethod(Signature signature);

        public abstract PickledFieldInfo GetField(string name);

<<<<<<< HEAD
        public abstract PickledPropertyInfo GetProperty(Signature signature);
=======
        public abstract PickledPropertyInfo GetProperty(string name);
>>>>>>> 576996df

        public override void Emit(ILGenerator ilGenerator, OpCode opCode)
        {
            ilGenerator.Emit(opCode, Type);
        }
    }

    sealed class PickledTypeInfoRef : PickledTypeInfo
    {
        public override Type Type { get; }

        public PickledTypeInfoRef(Type type)
        {
            Type = type;
        }

        public override PickledConstructorInfo GetConstructor(Signature signature)
        {
            var constructors = Type.GetConstructors(BindingsAll);
            foreach (var constructor in constructors)
            {
                if (Signature.GetSignature(constructor).Equals(signature))
                {
                    return new PickledConstructorInfoRef(constructor);
                }
            }

            throw new Exception($"Could not load constructor '{signature}' from type '{Type.Name}'");
        }

        public override PickledMethodInfo GetMethod(Signature signature)
        {
            var methods = Type.GetMethods(BindingsAll);
            foreach (var method in methods)
            {
                if (Signature.GetSignature(method).Equals(signature))
                {
                    return new PickledMethodInfoRef(method);
                }
            }

            throw new Exception($"Could not load method '{signature}' from type '{Type.Name}'");
        }

        public override PickledFieldInfo GetField(string name)
        {
            var result = Type.GetField(name, BindingsAll);
            if (result == null)
            {
                throw new Exception($"Could not load field '{name}' from type '{Type.Name}'");
            }
            return new PickledFieldInfoRef(result);
        }

<<<<<<< HEAD
        public override PickledPropertyInfo GetProperty(Signature signature)
=======
        public override PickledPropertyInfo GetProperty(string name)
>>>>>>> 576996df
        {
            var properties = Type.GetProperties(BindingsAll);
            foreach (var property in properties)
            {
<<<<<<< HEAD
                if (Signature.GetSignature(property).Equals(signature))
=======
                if (property.Name == name)
>>>>>>> 576996df
                {
                    return new PickledPropertyInfoRef(property);
                }
            }

<<<<<<< HEAD
            throw new Exception($"Could not load property '{signature}' from type '{Type.Name}'");
=======
            throw new Exception($"Could not load property '{name}' from type '{Type.Name}'");
>>>>>>> 576996df
        }

        public override PickledTypeInfo GetGenericArgument(int position)
        {
            return new PickledGenericParameterRef(Type.GetGenericArguments()[position]);
        }
    }

    sealed class PickledGenericParameterRef : PickledTypeInfo
    {
        public PickledGenericParameterRef(Type parameter)
        {
            Type = parameter;
        }

        public override PickledTypeInfo GetGenericArgument(int position)
        {
            throw new NotImplementedException();
        }

        public override PickledConstructorInfo GetConstructor(Signature signature)
        {
            throw new NotImplementedException();
        }

        public override PickledMethodInfo GetMethod(Signature signature)
        {
            throw new NotImplementedException();
        }

        public override PickledFieldInfo GetField(string name)
        {
            throw new NotImplementedException();
        }

<<<<<<< HEAD
        public override PickledPropertyInfo GetProperty(Signature signature)
=======
        public override PickledPropertyInfo GetProperty(string name)
>>>>>>> 576996df
        {
            throw new NotImplementedException();
        }

        public override Type Type { get; }
    }

    sealed class PickledGenericParameterDef : PickledTypeInfo
    {
        public PickledGenericParameterDef(PickledTypeInfoDef declaringType, int position)
        {
            DeclaringType = declaringType;
            Position = position;
        }

        public PickledTypeInfoDef DeclaringType { get; }
        public int Position { get; }

        public override PickledTypeInfo GetGenericArgument(int position)
        {
            throw new NotImplementedException();
        }

        public override PickledConstructorInfo GetConstructor(Signature signature)
        {
            throw new NotImplementedException();
        }

        public override PickledMethodInfo GetMethod(Signature signature)
        {
            throw new NotImplementedException();
        }

        public override PickledFieldInfo GetField(string name)
        {
            throw new NotImplementedException();
        }

<<<<<<< HEAD
        public override PickledPropertyInfo GetProperty(Signature signature)
=======
        public override PickledPropertyInfo GetProperty(string name)
>>>>>>> 576996df
        {
            throw new NotImplementedException();
        }

        public override Type Type
        {
            get
            {
                if (DeclaringType.IsCreated)
                {
                    return DeclaringType.Type.GenericTypeArguments[Position];
                }

                return DeclaringType.GenericParameters![Position];
            }
        }
    }

    sealed class PickledTypeInfoDef : PickledTypeInfo
    {
        public PickledTypeInfoDef(TypeDef typeDef, TypeBuilder typeBuilder)
        {
            TypeDef = typeDef;
            TypeBuilder = typeBuilder;
        }

        Type? _type = null;
        public bool FullyDefined { get; set; }

        public Type CreateType()
        {
            _type = TypeBuilder.CreateType();
            if (_type == null)
            {
                throw new Exception($"CreateType for {TypeBuilder.Name} unexpectedly returned null");
            }
            return _type;
        }

        public bool IsCreated { get { return _type != null; } }

        public TypeDef TypeDef { get; private set; }
        public override Type Type
        {
            get
            {
                return _type ?? TypeBuilder;
            }
        }
        public TypeBuilder TypeBuilder { get; }
        public GenericTypeParameterBuilder[]? GenericParameters { get; set; }
        public PickledFieldInfoDef[]? Fields { get; set; }
        public PickledPropertyInfoDef[]? Properties { get; set; }
        public PickledMethodInfoDef[]? Methods { get; set; }
        public PickledConstructorInfoDef[]? Constructors { get; set; }

        public override string ToString()
        {
            return TypeBuilder.Name;
        }

        public override PickledConstructorInfo GetConstructor(Signature signature)
        {
            if (Constructors != null)
            {
                foreach (var constructor in Constructors)
                {
                    if (constructor.GetSignature().Equals(signature))
                    {
                        return constructor;
                    }
                }
            }

            throw new Exception($"Could not load constructor '{signature}' from type '{TypeBuilder.Name}'");
        }

        public override PickledMethodInfo GetMethod(Signature signature)
        {
            if (Methods != null)
            {
                foreach (var method in Methods)
                {
                    if (method.GetSignature().Equals(signature))
                    {
                        return method;
                    }
                }
            }

            throw new Exception($"Could not load method '{signature}' from type '{TypeBuilder.Name}'");
        }

        public override PickledFieldInfo GetField(string name)
        {
            if (Fields != null)
            {
                foreach (var field in Fields)
                {
                    if (field.FieldBuilder.Name == name)
                    {
                        return field;
                    }
                }
            }

            throw new Exception($"Could not load field '{name}' from type '{TypeBuilder.Name}'");
        }

<<<<<<< HEAD
        public override PickledPropertyInfo GetProperty(Signature signature)
=======
        public override PickledPropertyInfo GetProperty(string name)
>>>>>>> 576996df
        {
            if (Properties != null)
            {
                foreach (var property in Properties)
                {
<<<<<<< HEAD
                    if (property.GetSignature().Equals(signature))
=======
                    if (property.PropertyBuilder.Name == name)
>>>>>>> 576996df
                    {
                        return property;
                    }
                }
            }

<<<<<<< HEAD
            throw new Exception($"Could not load property '{signature}' from type '{TypeBuilder.Name}'");
=======
            throw new Exception($"Could not load property '{name}' from type '{TypeBuilder.Name}'");
>>>>>>> 576996df
        }

        public override PickledTypeInfo GetGenericArgument(int position)
        {
            return new PickledGenericParameterDef(this, position);
        }
    }

    abstract class PickledMethodInfo : PickledMethodBase
    {
        public override MethodBase MethodBase { get { return MethodInfo; } }

        public abstract MethodInfo MethodInfo { get; }

        public override object? Invoke(object? target, params object?[] args)
        {
            return MethodInfo.Invoke(target, args);
        }

        public override void Emit(ILGenerator ilGenerator, OpCode opCode)
        {
            ilGenerator.Emit(opCode, MethodInfo);
        }
    }

    sealed class PickledMethodInfoRef : PickledMethodInfo
    {
        public override MethodInfo MethodInfo { get; }

        public PickledMethodInfoRef(MethodInfo constructorInfo)
        {
            MethodInfo = constructorInfo;
        }

        public override PickledTypeInfo GetGenericArgument(int position)
        {
            return new PickledGenericParameterRef(MethodInfo.GetGenericArguments()[position]);
        }
    }

    sealed class PickledMethodInfoDef : PickledMethodInfo
    {
        public PickledMethodInfoDef(PickledTypeInfoDef declaringType, MethodBuilder methodBuilder)
        {
            DeclaringType = declaringType;
            MethodBuilder = methodBuilder;
        }

        public PickledTypeInfoDef DeclaringType { get; }

        public override MethodInfo MethodInfo
        {
            get
            {
                if (!DeclaringType.IsCreated)
                {
                    return MethodBuilder;
                }

                var signature = GetSignature();
                var methods = DeclaringType.Type.GetMethods(BindingsAll);
                foreach (var method in methods)
                {
                    if (Signature.GetSignature(method) == signature)
                    {
                        return method;
                    }
                }

                throw new Exception($"Could not load method '{signature}' from type '{DeclaringType.Type.Name}'");

            }
        }


        public MethodBuilder MethodBuilder { get; }
        public GenericTypeParameterBuilder[]? GenericParameters { get; set; }
        public ParameterBuilder[]? Parameters { get; set; }
        public Type[]? ParameterTypes { get; set; }
        public PickledTypeInfo[]? Locals { get; set; }

        public override PickledTypeInfo GetGenericArgument(int position)
        {
            throw new NotImplementedException();
        }

        public override Signature GetSignature()
        {
            return new Signature(MethodBuilder.Name, GenericParameters?.Length ?? 0, SignatureElement.FromType(MethodBuilder.ReturnType), SignatureElement.FromTypes(ParameterTypes));
        }
    }

    sealed class PickledGenericType : PickledTypeInfo
    {
        public PickledGenericType(PickledTypeInfo genericType, PickledTypeInfo[] genericArguments)
        {
            GenericType = genericType;
            GenericArguments = genericArguments;
        }

        public PickledTypeInfo GenericType { get; }

        (Type, bool) ResolveType()
        {
            var genericArguments = new Type[GenericArguments.Length];
            bool isComplete = true;
            for (int i = 0; i < genericArguments.Length; ++i)
            {
                var argument = GenericArguments[i];
                if (argument is PickledTypeInfoRef)
                {
                    genericArguments[i] = argument.Type;
                }
                else if (argument is PickledTypeInfoDef)
                {
                    var constructingType = (PickledTypeInfoDef)argument;
                    isComplete &= constructingType.IsCreated;
                    genericArguments[i] = constructingType.Type;
                }
                else if (argument is PickledGenericType)
                {
                    var constructingType = (PickledGenericType)argument;
                    var (type, complete) = constructingType.ResolveType();
                    isComplete &= complete;
                    genericArguments[i] = type;
                }
                else if (argument is PickledGenericParameterRef)
                {
                    var constructingType = (PickledGenericParameterRef)argument;
                    genericArguments[i] = constructingType.Type;
                }
                else if (argument is PickledGenericParameterDef)
                {
                    var constructingType = (PickledGenericParameterDef)argument;
                    isComplete &= constructingType.DeclaringType.IsCreated;
                    genericArguments[i] = constructingType.Type;
                }
            }

            if (GenericType is PickledTypeInfoRef)
            {
                return (GenericType.Type.MakeGenericType(genericArguments), isComplete);
            }
            else
            {
                var constructingType = (PickledTypeInfoDef)GenericType;
                var typeInfo = constructingType.Type;
                return (typeInfo.MakeGenericType(genericArguments), isComplete & constructingType.IsCreated);
            }
        }

        public override Type Type => ResolveType().Item1;

        public PickledTypeInfo[] GenericArguments { get; set; }

        public override PickledConstructorInfo GetConstructor(Signature signature)
        {
            var (type, isComplete) = ResolveType();

            if (isComplete)
            {
                var infoRef = new PickledTypeInfoRef(type);
                return infoRef.GetConstructor(signature);
            }
            else
            {
                var constructorInfo = GenericType.GetConstructor(signature);
                return new PickledConstructorInfoRef(TypeBuilder.GetConstructor(type, constructorInfo.ConstructorInfo));
            }
        }

        public override PickledMethodInfo GetMethod(Signature signature)
        {
            var (type, isComplete) = ResolveType();

            if (isComplete)
            {
                var infoRef = new PickledTypeInfoRef(type);
                return infoRef.GetMethod(signature);
            }
            else
            {
                var methodInfo = GenericType.GetMethod(signature);
                return new PickledMethodInfoRef(TypeBuilder.GetMethod(type, methodInfo.MethodInfo));
            }
        }

        public override PickledFieldInfo GetField(string name)
        {
            var (type, isComplete) = ResolveType();

            if (isComplete)
            {
                var infoRef = new PickledTypeInfoRef(type);
                return infoRef.GetField(name);
            }
            else
            {
                var fieldInfo = GenericType.GetField(name);
                return new PickledFieldInfoRef(TypeBuilder.GetField(type, fieldInfo.FieldInfo));
            }
        }

<<<<<<< HEAD
        public override PickledPropertyInfo GetProperty(Signature signature)
=======
        public override PickledPropertyInfo GetProperty(string name)
>>>>>>> 576996df
        {
            var (type, isComplete) = ResolveType();

            if (isComplete)
            {
                var infoRef = new PickledTypeInfoRef(type);
<<<<<<< HEAD
                return infoRef.GetProperty(signature);
            }
            else
            {
                var propertyInfo = GenericType.GetProperty(signature);
=======
                return infoRef.GetProperty(name);
            }
            else
            {
                var propertyInfo = GenericType.GetProperty(name);
>>>>>>> 576996df
                return new PickledPropertyInfoRef(propertyInfo.PropertyInfo);
            }
        }

        public override PickledTypeInfo GetGenericArgument(int position)
        {
            throw new NotImplementedException();
        }
    }


    sealed class ConstructingGenericMethod : PickledMethodInfo
    {
        public ConstructingGenericMethod(PickledMethodInfo genericMethod, PickledTypeInfo[] genericArguments)
        {
            GenericMethod = genericMethod;
            GenericArguments = genericArguments;
        }

        public PickledMethodInfo GenericMethod { get; }
        public PickledTypeInfo[] GenericArguments { get; set; }

        public override MethodInfo MethodInfo
        {
            get
            {
                var genericArguments = new Type[GenericArguments.Length];
                for (int i = 0; i < genericArguments.Length; ++i)
                {
                    genericArguments[i] = GenericArguments[i].Type;
                }
                return GenericMethod.MethodInfo.MakeGenericMethod(genericArguments);
            }
        }

        public override PickledTypeInfo GetGenericArgument(int position)
        {
            throw new NotImplementedException();
        }
    }

    abstract class PickledObject
    {
        protected static readonly BindingFlags BindingsAll = BindingFlags.Public | BindingFlags.NonPublic | BindingFlags.Instance | BindingFlags.Static;

        public abstract object Get();

        public override string? ToString()
        {
            return Get().ToString();
        }
    }

    abstract class PickledMemberInfo : PickledObject
    {
        public override object Get()
        {
            return MemberInfo;
        }

        public abstract MemberInfo MemberInfo { get; }

        public abstract PickledTypeInfo GetGenericArgument(int position);
        public abstract void Emit(ILGenerator ilGenerator, OpCode opCode);
    }

    abstract class PickledMethodBase : PickledMemberInfo
    {
        public override MemberInfo MemberInfo { get { return MethodBase; } }

        public abstract MethodBase MethodBase { get; }

        public abstract object? Invoke(object? target, params object?[] args);

        public virtual Signature GetSignature()
        {
            return Signature.GetSignature(MethodBase);
        }
    }

    abstract class PickledConstructorInfo : PickledMethodBase
    {
        public override MethodBase MethodBase { get { return ConstructorInfo; } }

        public abstract ConstructorInfo ConstructorInfo { get; }

        public override object Invoke(object? target, params object?[] args)
        {
            return ConstructorInfo.Invoke(args);
        }

        public override void Emit(ILGenerator ilGenerator, OpCode opCode)
        {
            ilGenerator.Emit(opCode, ConstructorInfo);
        }
        public override PickledTypeInfo GetGenericArgument(int position)
        {
            throw new NotSupportedException("Constructors do not have generic arguments");
        }
    }

    sealed class PickledConstructorInfoRef : PickledConstructorInfo
    {
        public override ConstructorInfo ConstructorInfo { get; }

        public PickledConstructorInfoRef(ConstructorInfo constructorInfo)
        {
            ConstructorInfo = constructorInfo;
        }
    }

    sealed class PickledConstructorInfoDef : PickledConstructorInfo
    {
        public PickledConstructorInfoDef(PickledTypeInfoDef constructingType, ConstructorBuilder constructorBuilder, ParameterBuilder[]? parameters, Type[]? parameterTypes, PickledTypeInfo[]? locals)
        {
            ConstructingType = constructingType;
            ConstructorBuilder = constructorBuilder;
            Parameters = parameters;
            ParameterTypes = parameterTypes;
            Locals = locals;
        }

        public override ConstructorInfo ConstructorInfo
        {
            get
            {
                if (!ConstructingType.IsCreated)
                {
                    return ConstructorBuilder;
                }

                return ConstructingType.GetConstructor(GetSignature()).ConstructorInfo;
            }
        }

        public override Signature GetSignature()
        {
            return new Signature(ConstructorBuilder.Name, 0, SignatureElement.FromType(ConstructingType.Type), SignatureElement.FromTypes(ParameterTypes));
        }

        public PickledTypeInfoDef ConstructingType { get; }
        public ConstructorBuilder ConstructorBuilder { get; }
        public ParameterBuilder[]? Parameters { get; }
        public Type[]? ParameterTypes { get; }
        public PickledTypeInfo[]? Locals { get; }
    }

    abstract class PickledPropertyInfo : PickledMemberInfo
    {
        public override MemberInfo MemberInfo { get { return PropertyInfo; } }

        public abstract PropertyInfo PropertyInfo { get; }

        public override void Emit(ILGenerator ilGenerator, OpCode opCode)
        {
            throw new Exception("Can't emit property info to IL stream");
        }

        public override PickledTypeInfo GetGenericArgument(int position)
        {
            throw new Exception("Properties do not have generic arguments");
        }

        public virtual Signature GetSignature()
        {
            return Signature.GetSignature(PropertyInfo);
        }
    }

    sealed class PickledPropertyInfoRef : PickledPropertyInfo
    {
        public override PropertyInfo PropertyInfo { get; }

        public PickledPropertyInfoRef(PropertyInfo propertyInfo)
        {
            PropertyInfo = propertyInfo;
        }
    }

    sealed class PickledPropertyInfoDef : PickledPropertyInfo
    {
        public PickledPropertyInfoDef(PickledTypeInfoDef declaringType, PropertyBuilder propertyBuilder, Type[] indexParameters)
        {
            DeclaringType = declaringType;
            PropertyBuilder = propertyBuilder;
            IndexParameters = indexParameters;
        }

        public PickledTypeInfoDef DeclaringType { get; }
        public PropertyBuilder PropertyBuilder { get; }
        public Type[] IndexParameters { get; }

        public override PropertyInfo PropertyInfo
        {
            get
            {
                if (!DeclaringType.IsCreated)
                {
                    return PropertyBuilder;
                }

                var signature = GetSignature();
                var properties = DeclaringType.Type.GetProperties(BindingsAll);
                foreach (var property in properties)
                {
                    if (Signature.GetSignature(property) == signature)
                    {
                        return property;
                    }
                }

                throw new Exception($"Could not load property '{signature}' from type '{DeclaringType.Type.Name}'");
            }
        }

        public override Signature GetSignature()
        {
            return new Signature(PropertyBuilder.Name, 0, SignatureElement.FromType(PropertyBuilder.PropertyType), SignatureElement.FromTypes(IndexParameters));
        }
    }

<<<<<<< HEAD
=======
    abstract class PickledPropertyInfo : PickledMemberInfo
    {
        public override MemberInfo MemberInfo { get { return PropertyInfo; } }

        public abstract PropertyInfo PropertyInfo { get; }

        public override void Emit(ILGenerator ilGenerator, OpCode opCode)
        {
            throw new Exception("Can't emit property info to IL stream");
        }

        public override PickledTypeInfo GetGenericArgument(int position)
        {
            throw new Exception("Properties do not have generic arguments");
        }
    }

    sealed class PickledPropertyInfoRef : PickledPropertyInfo
    {
        public override PropertyInfo PropertyInfo { get; }

        public PickledPropertyInfoRef(PropertyInfo propertyInfo)
        {
            PropertyInfo = propertyInfo;
        }
    }

    sealed class PickledPropertyInfoDef : PickledPropertyInfo
    {
        public PickledPropertyInfoDef(PickledTypeInfoDef declaringType, PropertyBuilder propertyBuilder, Type[] indexParameters)
        {
            DeclaringType = declaringType;
            PropertyBuilder = propertyBuilder;
            IndexParameters = indexParameters;
        }

        public PickledTypeInfoDef DeclaringType { get; }
        public PropertyBuilder PropertyBuilder { get; }
        public Type[] IndexParameters { get; }

        public override PropertyInfo PropertyInfo
        {
            get
            {
                if (!DeclaringType.IsCreated)
                {
                    return PropertyBuilder;
                }

                var properties = DeclaringType.Type.GetProperties(BindingsAll);
                foreach (var property in properties)
                {
                    if (property.Name == PropertyBuilder.Name)
                    {
                        return property;
                    }
                }

                throw new Exception($"Could not load property '{PropertyBuilder.Name}' from type '{DeclaringType.Type.Name}'");
            }
        }
    }
>>>>>>> 576996df

    abstract class PickledFieldInfo : PickledMemberInfo
    {
        public override MemberInfo MemberInfo { get { return FieldInfo; } }

        public abstract FieldInfo FieldInfo { get; }

        public override void Emit(ILGenerator ilGenerator, OpCode opCode)
        {
            ilGenerator.Emit(opCode, FieldInfo);
        }

        public override PickledTypeInfo GetGenericArgument(int position)
        {
            throw new NotImplementedException();
        }
    }

    sealed class PickledFieldInfoRef : PickledFieldInfo
    {
        public override FieldInfo FieldInfo { get; }

        public PickledFieldInfoRef(FieldInfo fieldInfo)
        {
            FieldInfo = fieldInfo;
        }
    }

    sealed class PickledFieldInfoDef : PickledFieldInfo
    {
        public PickledFieldInfoDef(PickledTypeInfoDef declaringType, FieldBuilder fieldBuilder)
        {
            DeclaringType = declaringType;
            FieldBuilder = fieldBuilder;
        }

        public PickledTypeInfoDef DeclaringType { get; }
        public FieldBuilder FieldBuilder { get; }

        public override FieldInfo FieldInfo
        {
            get
            {
                if (!DeclaringType.IsCreated)
                {
                    return FieldBuilder;
                }

                var result = DeclaringType.Type.GetField(FieldBuilder.Name, BindingsAll);
                if (result == null)
                {
                    throw new Exception($"GetField for {DeclaringType.Type.Name} unexpectedly returned null");
                }
                return result;
            }
        }
    }
}<|MERGE_RESOLUTION|>--- conflicted
+++ resolved
@@ -17,11 +17,7 @@
 
         public abstract PickledFieldInfo GetField(string name);
 
-<<<<<<< HEAD
         public abstract PickledPropertyInfo GetProperty(Signature signature);
-=======
-        public abstract PickledPropertyInfo GetProperty(string name);
->>>>>>> 576996df
 
         public override void Emit(ILGenerator ilGenerator, OpCode opCode)
         {
@@ -76,30 +72,18 @@
             return new PickledFieldInfoRef(result);
         }
 
-<<<<<<< HEAD
         public override PickledPropertyInfo GetProperty(Signature signature)
-=======
-        public override PickledPropertyInfo GetProperty(string name)
->>>>>>> 576996df
         {
             var properties = Type.GetProperties(BindingsAll);
             foreach (var property in properties)
             {
-<<<<<<< HEAD
                 if (Signature.GetSignature(property).Equals(signature))
-=======
-                if (property.Name == name)
->>>>>>> 576996df
                 {
                     return new PickledPropertyInfoRef(property);
                 }
             }
 
-<<<<<<< HEAD
             throw new Exception($"Could not load property '{signature}' from type '{Type.Name}'");
-=======
-            throw new Exception($"Could not load property '{name}' from type '{Type.Name}'");
->>>>>>> 576996df
         }
 
         public override PickledTypeInfo GetGenericArgument(int position)
@@ -135,11 +119,7 @@
             throw new NotImplementedException();
         }
 
-<<<<<<< HEAD
         public override PickledPropertyInfo GetProperty(Signature signature)
-=======
-        public override PickledPropertyInfo GetProperty(string name)
->>>>>>> 576996df
         {
             throw new NotImplementedException();
         }
@@ -178,11 +158,7 @@
             throw new NotImplementedException();
         }
 
-<<<<<<< HEAD
         public override PickledPropertyInfo GetProperty(Signature signature)
-=======
-        public override PickledPropertyInfo GetProperty(string name)
->>>>>>> 576996df
         {
             throw new NotImplementedException();
         }
@@ -292,32 +268,20 @@
             throw new Exception($"Could not load field '{name}' from type '{TypeBuilder.Name}'");
         }
 
-<<<<<<< HEAD
         public override PickledPropertyInfo GetProperty(Signature signature)
-=======
-        public override PickledPropertyInfo GetProperty(string name)
->>>>>>> 576996df
         {
             if (Properties != null)
             {
                 foreach (var property in Properties)
                 {
-<<<<<<< HEAD
                     if (property.GetSignature().Equals(signature))
-=======
-                    if (property.PropertyBuilder.Name == name)
->>>>>>> 576996df
                     {
                         return property;
                     }
                 }
             }
 
-<<<<<<< HEAD
             throw new Exception($"Could not load property '{signature}' from type '{TypeBuilder.Name}'");
-=======
-            throw new Exception($"Could not load property '{name}' from type '{TypeBuilder.Name}'");
->>>>>>> 576996df
         }
 
         public override PickledTypeInfo GetGenericArgument(int position)
@@ -521,30 +485,18 @@
             }
         }
 
-<<<<<<< HEAD
         public override PickledPropertyInfo GetProperty(Signature signature)
-=======
-        public override PickledPropertyInfo GetProperty(string name)
->>>>>>> 576996df
         {
             var (type, isComplete) = ResolveType();
 
             if (isComplete)
             {
                 var infoRef = new PickledTypeInfoRef(type);
-<<<<<<< HEAD
                 return infoRef.GetProperty(signature);
             }
             else
             {
                 var propertyInfo = GenericType.GetProperty(signature);
-=======
-                return infoRef.GetProperty(name);
-            }
-            else
-            {
-                var propertyInfo = GenericType.GetProperty(name);
->>>>>>> 576996df
                 return new PickledPropertyInfoRef(propertyInfo.PropertyInfo);
             }
         }
@@ -766,72 +718,6 @@
         }
     }
 
-<<<<<<< HEAD
-=======
-    abstract class PickledPropertyInfo : PickledMemberInfo
-    {
-        public override MemberInfo MemberInfo { get { return PropertyInfo; } }
-
-        public abstract PropertyInfo PropertyInfo { get; }
-
-        public override void Emit(ILGenerator ilGenerator, OpCode opCode)
-        {
-            throw new Exception("Can't emit property info to IL stream");
-        }
-
-        public override PickledTypeInfo GetGenericArgument(int position)
-        {
-            throw new Exception("Properties do not have generic arguments");
-        }
-    }
-
-    sealed class PickledPropertyInfoRef : PickledPropertyInfo
-    {
-        public override PropertyInfo PropertyInfo { get; }
-
-        public PickledPropertyInfoRef(PropertyInfo propertyInfo)
-        {
-            PropertyInfo = propertyInfo;
-        }
-    }
-
-    sealed class PickledPropertyInfoDef : PickledPropertyInfo
-    {
-        public PickledPropertyInfoDef(PickledTypeInfoDef declaringType, PropertyBuilder propertyBuilder, Type[] indexParameters)
-        {
-            DeclaringType = declaringType;
-            PropertyBuilder = propertyBuilder;
-            IndexParameters = indexParameters;
-        }
-
-        public PickledTypeInfoDef DeclaringType { get; }
-        public PropertyBuilder PropertyBuilder { get; }
-        public Type[] IndexParameters { get; }
-
-        public override PropertyInfo PropertyInfo
-        {
-            get
-            {
-                if (!DeclaringType.IsCreated)
-                {
-                    return PropertyBuilder;
-                }
-
-                var properties = DeclaringType.Type.GetProperties(BindingsAll);
-                foreach (var property in properties)
-                {
-                    if (property.Name == PropertyBuilder.Name)
-                    {
-                        return property;
-                    }
-                }
-
-                throw new Exception($"Could not load property '{PropertyBuilder.Name}' from type '{DeclaringType.Type.Name}'");
-            }
-        }
-    }
->>>>>>> 576996df
-
     abstract class PickledFieldInfo : PickledMemberInfo
     {
         public override MemberInfo MemberInfo { get { return FieldInfo; } }
