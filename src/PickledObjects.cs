﻿using System;
using System.Reflection;
using System.Reflection.Emit;
using System.Text;

namespace Ibasa.Pikala
{
    abstract class PickledTypeInfo : PickledMemberInfo
    {
        public override MemberInfo MemberInfo { get { return Type; } }

        public abstract Type Type { get; }

        public abstract PickledConstructorInfo GetConstructor(Signature signature);

        public abstract PickledMethodInfo GetMethod(Signature signature);

        public abstract PickledFieldInfo GetField(string name);

<<<<<<< HEAD
        public abstract PickledPropertyInfo GetProperty(Signature signature);
=======
        public abstract PickledPropertyInfo GetProperty(string signature);
>>>>>>> 7959b4df

        public override void Emit(ILGenerator ilGenerator, OpCode opCode)
        {
            ilGenerator.Emit(opCode, Type);
        }
    }

    sealed class PickledTypeInfoRef : PickledTypeInfo
    {
        public override Type Type { get; }

        public PickledTypeInfoRef(Type type)
        {
            Type = type;
        }

        public override PickledConstructorInfo GetConstructor(Signature signature)
        {
            var constructors = Type.GetConstructors(BindingsAll);
            foreach (var constructor in constructors)
            {
                if (Signature.GetSignature(constructor).Equals(signature))
                {
                    return new PickledConstructorInfoRef(constructor);
                }
            }

            throw new Exception($"Could not load constructor '{signature}' from type '{Type.Name}'");
        }

        public override PickledMethodInfo GetMethod(Signature signature)
        {
            var methods = Type.GetMethods(BindingsAll);
            foreach (var method in methods)
            {
                if (Signature.GetSignature(method).Equals(signature))
                {
                    return new PickledMethodInfoRef(method);
                }
            }

            throw new Exception($"Could not load method '{signature}' from type '{Type.Name}'");
        }

        public override PickledFieldInfo GetField(string name)
        {
            var result = Type.GetField(name, BindingsAll);
            if (result == null)
            {
                throw new Exception($"Could not load field '{name}' from type '{Type.Name}'");
            }
            return new PickledFieldInfoRef(result);
        }

<<<<<<< HEAD
        public override PickledPropertyInfo GetProperty(Signature signature)
=======
        public override PickledPropertyInfo GetProperty(string signature)
>>>>>>> 7959b4df
        {
            var properties = Type.GetProperties(BindingsAll);
            foreach (var property in properties)
            {
<<<<<<< HEAD
                if (Signature.GetSignature(property).Equals(signature))
=======
                if (Method.GetSignature(property) == signature)
>>>>>>> 7959b4df
                {
                    return new PickledPropertyInfoRef(property);
                }
            }

            throw new Exception($"Could not load property '{signature}' from type '{Type.Name}'");
        }

        public override PickledTypeInfo GetGenericArgument(int position)
        {
            return new PickledGenericParameterRef(Type.GetGenericArguments()[position]);
        }
    }

    sealed class PickledGenericParameterRef : PickledTypeInfo
    {
        public PickledGenericParameterRef(Type parameter)
        {
            Type = parameter;
        }

        public override PickledTypeInfo GetGenericArgument(int position)
        {
            throw new NotImplementedException();
        }

        public override PickledConstructorInfo GetConstructor(Signature signature)
        {
            throw new NotImplementedException();
        }

        public override PickledMethodInfo GetMethod(Signature signature)
        {
            throw new NotImplementedException();
        }

        public override PickledFieldInfo GetField(string name)
        {
            throw new NotImplementedException();
        }

<<<<<<< HEAD
        public override PickledPropertyInfo GetProperty(Signature signature)
=======
        public override PickledPropertyInfo GetProperty(string signature)
>>>>>>> 7959b4df
        {
            throw new NotImplementedException();
        }

        public override Type Type { get; }
    }

    sealed class PickledGenericParameterDef : PickledTypeInfo
    {
        public PickledGenericParameterDef(PickledTypeInfoDef declaringType, int position)
        {
            DeclaringType = declaringType;
            Position = position;
        }

        public PickledTypeInfoDef DeclaringType { get; }
        public int Position { get; }

        public override PickledTypeInfo GetGenericArgument(int position)
        {
            throw new NotImplementedException();
        }

        public override PickledConstructorInfo GetConstructor(Signature signature)
        {
            throw new NotImplementedException();
        }

        public override PickledMethodInfo GetMethod(Signature signature)
        {
            throw new NotImplementedException();
        }

        public override PickledFieldInfo GetField(string name)
        {
            throw new NotImplementedException();
        }

<<<<<<< HEAD
        public override PickledPropertyInfo GetProperty(Signature signature)
=======
        public override PickledPropertyInfo GetProperty(string signature)
>>>>>>> 7959b4df
        {
            throw new NotImplementedException();
        }

        public override Type Type
        {
            get
            {
                if (DeclaringType.IsCreated)
                {
                    return DeclaringType.Type.GenericTypeArguments[Position];
                }

                return DeclaringType.GenericParameters![Position];
            }
        }
    }

    sealed class PickledTypeInfoDef : PickledTypeInfo
    {
        public PickledTypeInfoDef(TypeDef typeDef, TypeBuilder typeBuilder)
        {
            TypeDef = typeDef;
            TypeBuilder = typeBuilder;
        }

        Type? _type = null;
        public bool FullyDefined { get; set; }

        public Type CreateType()
        {
            _type = TypeBuilder.CreateType();
            if (_type == null)
            {
                throw new Exception($"CreateType for {TypeBuilder.Name} unexpectedly returned null");
            }
            return _type;
        }

        public bool IsCreated { get { return _type != null; } }

        public TypeDef TypeDef { get; private set; }
        public override Type Type
        {
            get
            {
                return _type ?? TypeBuilder;
            }
        }
        public TypeBuilder TypeBuilder { get; }
        public GenericTypeParameterBuilder[]? GenericParameters { get; set; }
        public PickledFieldInfoDef[]? Fields { get; set; }
        public PickledPropertyInfoDef[]? Properties { get; set; }
        public PickledMethodInfoDef[]? Methods { get; set; }
        public PickledConstructorInfoDef[]? Constructors { get; set; }

        public override string ToString()
        {
            return TypeBuilder.Name;
        }

        public override PickledConstructorInfo GetConstructor(Signature signature)
        {
            if (Constructors != null)
            {
                foreach (var constructor in Constructors)
                {
                    if (constructor.GetSignature().Equals(signature))
                    {
                        return constructor;
                    }
                }
            }

            throw new Exception($"Could not load constructor '{signature}' from type '{TypeBuilder.Name}'");
        }

        public override PickledMethodInfo GetMethod(Signature signature)
        {
            if (Methods != null)
            {
                foreach (var method in Methods)
                {
                    if (method.GetSignature().Equals(signature))
                    {
                        return method;
                    }
                }
            }

            throw new Exception($"Could not load method '{signature}' from type '{TypeBuilder.Name}'");
        }

        public override PickledFieldInfo GetField(string name)
        {
            if (Fields != null)
            {
                foreach (var field in Fields)
                {
                    if (field.FieldBuilder.Name == name)
                    {
                        return field;
                    }
                }
            }

            throw new Exception($"Could not load field '{name}' from type '{TypeBuilder.Name}'");
        }

<<<<<<< HEAD
        public override PickledPropertyInfo GetProperty(Signature signature)
=======
        public override PickledPropertyInfo GetProperty(string signature)
>>>>>>> 7959b4df
        {
            if (Properties != null)
            {
                foreach (var property in Properties)
                {
<<<<<<< HEAD
                    if (property.GetSignature().Equals(signature))
=======
                    if (property.GetSignature() == signature)
>>>>>>> 7959b4df
                    {
                        return property;
                    }
                }
            }

            throw new Exception($"Could not load property '{signature}' from type '{TypeBuilder.Name}'");
        }

        public override PickledTypeInfo GetGenericArgument(int position)
        {
            return new PickledGenericParameterDef(this, position);
        }
    }

    abstract class PickledMethodInfo : PickledMethodBase
    {
        public override MethodBase MethodBase { get { return MethodInfo; } }

        public abstract MethodInfo MethodInfo { get; }

        public override object? Invoke(object? target, params object?[] args)
        {
            return MethodInfo.Invoke(target, args);
        }

        public override void Emit(ILGenerator ilGenerator, OpCode opCode)
        {
            ilGenerator.Emit(opCode, MethodInfo);
        }
    }

    sealed class PickledMethodInfoRef : PickledMethodInfo
    {
        public override MethodInfo MethodInfo { get; }

        public PickledMethodInfoRef(MethodInfo constructorInfo)
        {
            MethodInfo = constructorInfo;
        }

        public override PickledTypeInfo GetGenericArgument(int position)
        {
            return new PickledGenericParameterRef(MethodInfo.GetGenericArguments()[position]);
        }
    }

    sealed class PickledMethodInfoDef : PickledMethodInfo
    {
        public PickledMethodInfoDef(PickledTypeInfoDef declaringType, MethodBuilder methodBuilder)
        {
            DeclaringType = declaringType;
            MethodBuilder = methodBuilder;
        }

        public PickledTypeInfoDef DeclaringType { get; }

        public override MethodInfo MethodInfo
        {
            get
            {
                if (!DeclaringType.IsCreated)
                {
                    return MethodBuilder;
                }

                var signature = GetSignature();
                var methods = DeclaringType.Type.GetMethods(BindingsAll);
                foreach (var method in methods)
                {
                    if (Signature.GetSignature(method) == signature)
                    {
                        return method;
                    }
                }

                throw new Exception($"Could not load method '{signature}' from type '{DeclaringType.Type.Name}'");

            }
        }


        public MethodBuilder MethodBuilder { get; }
        public GenericTypeParameterBuilder[]? GenericParameters { get; set; }
        public ParameterBuilder[]? Parameters { get; set; }
        public Type[]? ParameterTypes { get; set; }
        public PickledTypeInfo[]? Locals { get; set; }

        public override PickledTypeInfo GetGenericArgument(int position)
        {
            throw new NotImplementedException();
        }

<<<<<<< HEAD
        public override Signature GetSignature()
        {
            return new Signature(MethodBuilder.Name, GenericParameters?.Length ?? 0, SignatureElement.FromType(MethodBuilder.ReturnType), SignatureElement.FromTypes(ParameterTypes));
=======
        public string GetSignature()
        {
            var signature = new StringBuilder();

            Method.AppendType(signature, MethodBuilder.ReturnType);
            signature.Append(' ');

            signature.Append(MethodBuilder.Name);

            if (GenericParameters != null)
            {
                signature.Append('<');
                bool first = true;
                foreach (var param in GenericParameters)
                {
                    if (!first)
                    {
                        signature.Append(',');
                    }
                    first = false;
                    // See Method.cs for comment about TypeParam names
                    //signature.Append(param.Name);
                }
                signature.Append('>');
            }

            {
                signature.Append('(');
                if (ParameterTypes != null)
                {
                    bool first = true;
                    foreach (var parameterType in ParameterTypes)
                    {
                        if (!first)
                        {
                            signature.Append(',');
                        }
                        first = false;

                        Method.AppendType(signature, parameterType);
                    }
                }
                signature.Append(')');
            }

            return signature.ToString();
>>>>>>> 7959b4df
        }
    }

    sealed class PickledGenericType : PickledTypeInfo
    {
        public PickledGenericType(PickledTypeInfo genericType, PickledTypeInfo[] genericArguments)
        {
            GenericType = genericType;
            GenericArguments = genericArguments;
        }

        public PickledTypeInfo GenericType { get; }

        (Type, bool) ResolveType()
        {
            var genericArguments = new Type[GenericArguments.Length];
            bool isComplete = true;
            for (int i = 0; i < genericArguments.Length; ++i)
            {
                var argument = GenericArguments[i];
                if (argument is PickledTypeInfoRef)
                {
                    genericArguments[i] = argument.Type;
                }
                else if (argument is PickledTypeInfoDef)
                {
                    var constructingType = (PickledTypeInfoDef)argument;
                    isComplete &= constructingType.IsCreated;
                    genericArguments[i] = constructingType.Type;
                }
                else if (argument is PickledGenericType)
                {
                    var constructingType = (PickledGenericType)argument;
                    var (type, complete) = constructingType.ResolveType();
                    isComplete &= complete;
                    genericArguments[i] = type;
                }
                else if (argument is PickledGenericParameterRef)
                {
                    var constructingType = (PickledGenericParameterRef)argument;
                    genericArguments[i] = constructingType.Type;
                }
                else if (argument is PickledGenericParameterDef)
                {
                    var constructingType = (PickledGenericParameterDef)argument;
                    isComplete &= constructingType.DeclaringType.IsCreated;
                    genericArguments[i] = constructingType.Type;
                }
            }

            if (GenericType is PickledTypeInfoRef)
            {
                return (GenericType.Type.MakeGenericType(genericArguments), isComplete);
            }
            else
            {
                var constructingType = (PickledTypeInfoDef)GenericType;
                var typeInfo = constructingType.Type;
                return (typeInfo.MakeGenericType(genericArguments), isComplete & constructingType.IsCreated);
            }
        }

        public override Type Type => ResolveType().Item1;

        public PickledTypeInfo[] GenericArguments { get; set; }

        public override PickledConstructorInfo GetConstructor(Signature signature)
        {
            var (type, isComplete) = ResolveType();

            if (isComplete)
            {
                var infoRef = new PickledTypeInfoRef(type);
                return infoRef.GetConstructor(signature);
            }
            else
            {
                var constructorInfo = GenericType.GetConstructor(signature);
                return new PickledConstructorInfoRef(TypeBuilder.GetConstructor(type, constructorInfo.ConstructorInfo));
            }
        }

        public override PickledMethodInfo GetMethod(Signature signature)
        {
            var (type, isComplete) = ResolveType();

            if (isComplete)
            {
                var infoRef = new PickledTypeInfoRef(type);
                return infoRef.GetMethod(signature);
            }
            else
            {
                var methodInfo = GenericType.GetMethod(signature);
                return new PickledMethodInfoRef(TypeBuilder.GetMethod(type, methodInfo.MethodInfo));
            }
        }

        public override PickledFieldInfo GetField(string name)
        {
            var (type, isComplete) = ResolveType();

            if (isComplete)
            {
                var infoRef = new PickledTypeInfoRef(type);
                return infoRef.GetField(name);
            }
            else
            {
                var fieldInfo = GenericType.GetField(name);
                return new PickledFieldInfoRef(TypeBuilder.GetField(type, fieldInfo.FieldInfo));
            }
        }

<<<<<<< HEAD
        public override PickledPropertyInfo GetProperty(Signature signature)
=======
        public override PickledPropertyInfo GetProperty(string signature)
>>>>>>> 7959b4df
        {
            var (type, isComplete) = ResolveType();

            if (isComplete)
            {
                var infoRef = new PickledTypeInfoRef(type);
                return infoRef.GetProperty(signature);
            }
            else
            {
                var propertyInfo = GenericType.GetProperty(signature);
                return new PickledPropertyInfoRef(propertyInfo.PropertyInfo);
            }
        }

        public override PickledTypeInfo GetGenericArgument(int position)
        {
            throw new NotImplementedException();
        }
    }


    sealed class ConstructingGenericMethod : PickledMethodInfo
    {
        public ConstructingGenericMethod(PickledMethodInfo genericMethod, PickledTypeInfo[] genericArguments)
        {
            GenericMethod = genericMethod;
            GenericArguments = genericArguments;
        }

        public PickledMethodInfo GenericMethod { get; }
        public PickledTypeInfo[] GenericArguments { get; set; }

        public override MethodInfo MethodInfo
        {
            get
            {
                var genericArguments = new Type[GenericArguments.Length];
                for (int i = 0; i < genericArguments.Length; ++i)
                {
                    genericArguments[i] = GenericArguments[i].Type;
                }
                return GenericMethod.MethodInfo.MakeGenericMethod(genericArguments);
            }
        }

        public override PickledTypeInfo GetGenericArgument(int position)
        {
            throw new NotImplementedException();
        }
    }

    abstract class PickledObject
    {
        protected static readonly BindingFlags BindingsAll = BindingFlags.Public | BindingFlags.NonPublic | BindingFlags.Instance | BindingFlags.Static;

        public abstract object Get();

        public override string? ToString()
        {
            return Get().ToString();
        }
    }

    abstract class PickledMemberInfo : PickledObject
    {
        public override object Get()
        {
            return MemberInfo;
        }

        public abstract MemberInfo MemberInfo { get; }

        public abstract PickledTypeInfo GetGenericArgument(int position);
        public abstract void Emit(ILGenerator ilGenerator, OpCode opCode);
    }

    abstract class PickledMethodBase : PickledMemberInfo
    {
        public override MemberInfo MemberInfo { get { return MethodBase; } }

        public abstract MethodBase MethodBase { get; }

        public abstract object? Invoke(object? target, params object?[] args);
<<<<<<< HEAD

        public virtual Signature GetSignature()
        {
            return Signature.GetSignature(MethodBase);
        }
=======
>>>>>>> 7959b4df
    }

    abstract class PickledConstructorInfo : PickledMethodBase
    {
        public override MethodBase MethodBase { get { return ConstructorInfo; } }

        public abstract ConstructorInfo ConstructorInfo { get; }

        public override object Invoke(object? target, params object?[] args)
        {
            return ConstructorInfo.Invoke(args);
        }

        public override void Emit(ILGenerator ilGenerator, OpCode opCode)
        {
            ilGenerator.Emit(opCode, ConstructorInfo);
        }
        public override PickledTypeInfo GetGenericArgument(int position)
        {
            throw new NotSupportedException("Constructors do not have generic arguments");
        }
    }

    sealed class PickledConstructorInfoRef : PickledConstructorInfo
    {
        public override ConstructorInfo ConstructorInfo { get; }

        public PickledConstructorInfoRef(ConstructorInfo constructorInfo)
        {
            ConstructorInfo = constructorInfo;
        }
    }

    sealed class PickledConstructorInfoDef : PickledConstructorInfo
    {
        public PickledConstructorInfoDef(PickledTypeInfoDef constructingType, ConstructorBuilder constructorBuilder, ParameterBuilder[]? parameters, Type[]? parameterTypes, PickledTypeInfo[]? locals)
        {
            ConstructingType = constructingType;
            ConstructorBuilder = constructorBuilder;
            Parameters = parameters;
            ParameterTypes = parameterTypes;
            Locals = locals;
        }

        public override ConstructorInfo ConstructorInfo
        {
            get
            {
                if (!ConstructingType.IsCreated)
                {
                    return ConstructorBuilder;
                }

                return ConstructingType.GetConstructor(GetSignature()).ConstructorInfo;
            }
        }

<<<<<<< HEAD
        public override Signature GetSignature()
        {
            return new Signature(ConstructorBuilder.Name, 0, SignatureElement.FromType(ConstructingType.Type), SignatureElement.FromTypes(ParameterTypes));
=======
        public string GetSignature()
        {
            var signature = new StringBuilder();

            Method.AppendType(signature, typeof(void));
            signature.Append(' ');
            signature.Append(ConstructorBuilder.Name);

            {
                signature.Append('(');
                if (ParameterTypes != null)
                {
                    bool first = true;
                    foreach (var parameterType in ParameterTypes)
                    {
                        if (!first)
                        {
                            signature.Append(',');
                        }
                        first = false;

                        Method.AppendType(signature, parameterType);
                    }
                }
                signature.Append(')');
            }

            return signature.ToString();
>>>>>>> 7959b4df
        }

        public PickledTypeInfoDef ConstructingType { get; }
        public ConstructorBuilder ConstructorBuilder { get; }
        public ParameterBuilder[]? Parameters { get; }
        public Type[]? ParameterTypes { get; }
        public PickledTypeInfo[]? Locals { get; }
    }

    abstract class PickledPropertyInfo : PickledMemberInfo
    {
        public override MemberInfo MemberInfo { get { return PropertyInfo; } }

        public abstract PropertyInfo PropertyInfo { get; }

        public override void Emit(ILGenerator ilGenerator, OpCode opCode)
        {
            throw new Exception("Can't emit property info to IL stream");
        }

        public override PickledTypeInfo GetGenericArgument(int position)
        {
            throw new Exception("Properties do not have generic arguments");
        }

        public virtual Signature GetSignature()
        {
            return Signature.GetSignature(PropertyInfo);
        }
    }

    sealed class PickledPropertyInfoRef : PickledPropertyInfo
    {
        public override PropertyInfo PropertyInfo { get; }

        public PickledPropertyInfoRef(PropertyInfo propertyInfo)
        {
            PropertyInfo = propertyInfo;
        }
    }

    sealed class PickledPropertyInfoDef : PickledPropertyInfo
    {
        public PickledPropertyInfoDef(PickledTypeInfoDef declaringType, PropertyBuilder propertyBuilder, Type[] indexParameters)
        {
            DeclaringType = declaringType;
            PropertyBuilder = propertyBuilder;
            IndexParameters = indexParameters;
        }

        public PickledTypeInfoDef DeclaringType { get; }
        public PropertyBuilder PropertyBuilder { get; }
        public Type[] IndexParameters { get; }

        public override PropertyInfo PropertyInfo
        {
            get
            {
                if (!DeclaringType.IsCreated)
                {
                    return PropertyBuilder;
                }

                var signature = GetSignature();
                var properties = DeclaringType.Type.GetProperties(BindingsAll);
                foreach (var property in properties)
                {
                    if (Signature.GetSignature(property) == signature)
                    {
                        return property;
                    }
                }

                throw new Exception($"Could not load property '{signature}' from type '{DeclaringType.Type.Name}'");
            }
        }

<<<<<<< HEAD
        public override Signature GetSignature()
        {
            return new Signature(PropertyBuilder.Name, 0, SignatureElement.FromType(PropertyBuilder.PropertyType), SignatureElement.FromTypes(IndexParameters));
=======
        public string GetSignature()
        {
            var signature = new StringBuilder();

            Method.AppendType(signature, PropertyBuilder.PropertyType);
            signature.Append(' ');
            signature.Append(PropertyBuilder.Name);

            {
                signature.Append('(');
                if (IndexParameters != null)
                {
                    bool first = true;
                    foreach (var parameterType in IndexParameters)
                    {
                        if (!first)
                        {
                            signature.Append(',');
                        }
                        first = false;

                        Method.AppendType(signature, parameterType);
                    }
                }
                signature.Append(')');
            }

            return signature.ToString();
>>>>>>> 7959b4df
        }
    }

    abstract class PickledFieldInfo : PickledMemberInfo
    {
        public override MemberInfo MemberInfo { get { return FieldInfo; } }

        public abstract FieldInfo FieldInfo { get; }

        public override void Emit(ILGenerator ilGenerator, OpCode opCode)
        {
            ilGenerator.Emit(opCode, FieldInfo);
        }

        public override PickledTypeInfo GetGenericArgument(int position)
        {
            throw new NotImplementedException();
        }
    }

    sealed class PickledFieldInfoRef : PickledFieldInfo
    {
        public override FieldInfo FieldInfo { get; }

        public PickledFieldInfoRef(FieldInfo fieldInfo)
        {
            FieldInfo = fieldInfo;
        }
    }

    sealed class PickledFieldInfoDef : PickledFieldInfo
    {
        public PickledFieldInfoDef(PickledTypeInfoDef declaringType, FieldBuilder fieldBuilder)
        {
            DeclaringType = declaringType;
            FieldBuilder = fieldBuilder;
        }

        public PickledTypeInfoDef DeclaringType { get; }
        public FieldBuilder FieldBuilder { get; }

        public override FieldInfo FieldInfo
        {
            get
            {
                if (!DeclaringType.IsCreated)
                {
                    return FieldBuilder;
                }

                var result = DeclaringType.Type.GetField(FieldBuilder.Name, BindingsAll);
                if (result == null)
                {
                    throw new Exception($"GetField for {DeclaringType.Type.Name} unexpectedly returned null");
                }
                return result;
            }
        }
    }
}<|MERGE_RESOLUTION|>--- conflicted
+++ resolved
@@ -17,11 +17,7 @@
 
         public abstract PickledFieldInfo GetField(string name);
 
-<<<<<<< HEAD
         public abstract PickledPropertyInfo GetProperty(Signature signature);
-=======
-        public abstract PickledPropertyInfo GetProperty(string signature);
->>>>>>> 7959b4df
 
         public override void Emit(ILGenerator ilGenerator, OpCode opCode)
         {
@@ -76,20 +72,12 @@
             return new PickledFieldInfoRef(result);
         }
 
-<<<<<<< HEAD
         public override PickledPropertyInfo GetProperty(Signature signature)
-=======
-        public override PickledPropertyInfo GetProperty(string signature)
->>>>>>> 7959b4df
         {
             var properties = Type.GetProperties(BindingsAll);
             foreach (var property in properties)
             {
-<<<<<<< HEAD
                 if (Signature.GetSignature(property).Equals(signature))
-=======
-                if (Method.GetSignature(property) == signature)
->>>>>>> 7959b4df
                 {
                     return new PickledPropertyInfoRef(property);
                 }
@@ -131,11 +119,7 @@
             throw new NotImplementedException();
         }
 
-<<<<<<< HEAD
         public override PickledPropertyInfo GetProperty(Signature signature)
-=======
-        public override PickledPropertyInfo GetProperty(string signature)
->>>>>>> 7959b4df
         {
             throw new NotImplementedException();
         }
@@ -174,11 +158,7 @@
             throw new NotImplementedException();
         }
 
-<<<<<<< HEAD
         public override PickledPropertyInfo GetProperty(Signature signature)
-=======
-        public override PickledPropertyInfo GetProperty(string signature)
->>>>>>> 7959b4df
         {
             throw new NotImplementedException();
         }
@@ -288,21 +268,13 @@
             throw new Exception($"Could not load field '{name}' from type '{TypeBuilder.Name}'");
         }
 
-<<<<<<< HEAD
         public override PickledPropertyInfo GetProperty(Signature signature)
-=======
-        public override PickledPropertyInfo GetProperty(string signature)
->>>>>>> 7959b4df
         {
             if (Properties != null)
             {
                 foreach (var property in Properties)
                 {
-<<<<<<< HEAD
                     if (property.GetSignature().Equals(signature))
-=======
-                    if (property.GetSignature() == signature)
->>>>>>> 7959b4df
                     {
                         return property;
                     }
@@ -396,58 +368,9 @@
             throw new NotImplementedException();
         }
 
-<<<<<<< HEAD
-        public override Signature GetSignature()
+        public Signature GetSignature()
         {
             return new Signature(MethodBuilder.Name, GenericParameters?.Length ?? 0, SignatureElement.FromType(MethodBuilder.ReturnType), SignatureElement.FromTypes(ParameterTypes));
-=======
-        public string GetSignature()
-        {
-            var signature = new StringBuilder();
-
-            Method.AppendType(signature, MethodBuilder.ReturnType);
-            signature.Append(' ');
-
-            signature.Append(MethodBuilder.Name);
-
-            if (GenericParameters != null)
-            {
-                signature.Append('<');
-                bool first = true;
-                foreach (var param in GenericParameters)
-                {
-                    if (!first)
-                    {
-                        signature.Append(',');
-                    }
-                    first = false;
-                    // See Method.cs for comment about TypeParam names
-                    //signature.Append(param.Name);
-                }
-                signature.Append('>');
-            }
-
-            {
-                signature.Append('(');
-                if (ParameterTypes != null)
-                {
-                    bool first = true;
-                    foreach (var parameterType in ParameterTypes)
-                    {
-                        if (!first)
-                        {
-                            signature.Append(',');
-                        }
-                        first = false;
-
-                        Method.AppendType(signature, parameterType);
-                    }
-                }
-                signature.Append(')');
-            }
-
-            return signature.ToString();
->>>>>>> 7959b4df
         }
     }
 
@@ -562,11 +485,7 @@
             }
         }
 
-<<<<<<< HEAD
         public override PickledPropertyInfo GetProperty(Signature signature)
-=======
-        public override PickledPropertyInfo GetProperty(string signature)
->>>>>>> 7959b4df
         {
             var (type, isComplete) = ResolveType();
 
@@ -651,14 +570,6 @@
         public abstract MethodBase MethodBase { get; }
 
         public abstract object? Invoke(object? target, params object?[] args);
-<<<<<<< HEAD
-
-        public virtual Signature GetSignature()
-        {
-            return Signature.GetSignature(MethodBase);
-        }
-=======
->>>>>>> 7959b4df
     }
 
     abstract class PickledConstructorInfo : PickledMethodBase
@@ -716,40 +627,9 @@
             }
         }
 
-<<<<<<< HEAD
-        public override Signature GetSignature()
+        public Signature GetSignature()
         {
             return new Signature(ConstructorBuilder.Name, 0, SignatureElement.FromType(ConstructingType.Type), SignatureElement.FromTypes(ParameterTypes));
-=======
-        public string GetSignature()
-        {
-            var signature = new StringBuilder();
-
-            Method.AppendType(signature, typeof(void));
-            signature.Append(' ');
-            signature.Append(ConstructorBuilder.Name);
-
-            {
-                signature.Append('(');
-                if (ParameterTypes != null)
-                {
-                    bool first = true;
-                    foreach (var parameterType in ParameterTypes)
-                    {
-                        if (!first)
-                        {
-                            signature.Append(',');
-                        }
-                        first = false;
-
-                        Method.AppendType(signature, parameterType);
-                    }
-                }
-                signature.Append(')');
-            }
-
-            return signature.ToString();
->>>>>>> 7959b4df
         }
 
         public PickledTypeInfoDef ConstructingType { get; }
@@ -827,40 +707,9 @@
             }
         }
 
-<<<<<<< HEAD
-        public override Signature GetSignature()
+        public Signature GetSignature()
         {
             return new Signature(PropertyBuilder.Name, 0, SignatureElement.FromType(PropertyBuilder.PropertyType), SignatureElement.FromTypes(IndexParameters));
-=======
-        public string GetSignature()
-        {
-            var signature = new StringBuilder();
-
-            Method.AppendType(signature, PropertyBuilder.PropertyType);
-            signature.Append(' ');
-            signature.Append(PropertyBuilder.Name);
-
-            {
-                signature.Append('(');
-                if (IndexParameters != null)
-                {
-                    bool first = true;
-                    foreach (var parameterType in IndexParameters)
-                    {
-                        if (!first)
-                        {
-                            signature.Append(',');
-                        }
-                        first = false;
-
-                        Method.AppendType(signature, parameterType);
-                    }
-                }
-                signature.Append(')');
-            }
-
-            return signature.ToString();
->>>>>>> 7959b4df
         }
     }
 
