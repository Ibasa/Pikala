﻿using System;
using System.Reflection;
using System.Reflection.Emit;
using System.Text;

namespace Ibasa.Pikala
{
    abstract class PickledTypeInfo : PickledMemberInfo
    {
        public override MemberInfo MemberInfo { get { return Type; } }

        public abstract Type Type { get; }

        public abstract PickledConstructorInfo GetConstructor(Signature signature);

        public abstract PickledMethodInfo GetMethod(Signature signature);

        public abstract PickledFieldInfo GetField(string name);

        public abstract PickledPropertyInfo GetProperty(Signature signature);

        public override void Emit(ILGenerator ilGenerator, OpCode opCode)
        {
            ilGenerator.Emit(opCode, Type);
        }
    }

    sealed class PickledTypeInfoRef : PickledTypeInfo
    {
        public override Type Type { get; }

        public PickledTypeInfoRef(Type type)
        {
            Type = type;
        }

        public override PickledConstructorInfo GetConstructor(Signature signature)
        {
            var constructors = Type.GetConstructors(BindingsAll);
            foreach (var constructor in constructors)
            {
                if (Signature.GetSignature(constructor).Equals(signature))
                {
                    return new PickledConstructorInfoRef(constructor);
                }
            }

            throw new Exception($"Could not load constructor '{signature}' from type '{Type.Name}'");
        }

        public override PickledMethodInfo GetMethod(Signature signature)
        {
            var methods = Type.GetMethods(BindingsAll);
            foreach (var method in methods)
            {
                if (Signature.GetSignature(method).Equals(signature))
                {
                    return new PickledMethodInfoRef(method);
                }
            }

            throw new Exception($"Could not load method '{signature}' from type '{Type.Name}'");
        }

        public override PickledFieldInfo GetField(string name)
        {
            var result = Type.GetField(name, BindingsAll);
            if (result == null)
            {
                throw new Exception($"Could not load field '{name}' from type '{Type.Name}'");
            }
            return new PickledFieldInfoRef(result);
        }

        public override PickledPropertyInfo GetProperty(Signature signature)
        {
            var properties = Type.GetProperties(BindingsAll);
            foreach (var property in properties)
            {
                if (Signature.GetSignature(property).Equals(signature))
                {
                    return new PickledPropertyInfoRef(property);
                }
            }

            throw new Exception($"Could not load property '{signature}' from type '{Type.Name}'");
        }

        public override PickledTypeInfo GetGenericArgument(int position)
        {
            return new PickledGenericParameterRef(Type.GetGenericArguments()[position]);
        }
    }

    sealed class PickledGenericParameterRef : PickledTypeInfo
    {
        public PickledGenericParameterRef(Type parameter)
        {
            Type = parameter;
        }

        public override PickledTypeInfo GetGenericArgument(int position)
        {
            throw new NotImplementedException();
        }

        public override PickledConstructorInfo GetConstructor(Signature signature)
        {
            throw new NotImplementedException();
        }

        public override PickledMethodInfo GetMethod(Signature signature)
        {
            throw new NotImplementedException();
        }

        public override PickledFieldInfo GetField(string name)
        {
            throw new NotImplementedException();
        }

        public override PickledPropertyInfo GetProperty(Signature signature)
        {
            throw new NotImplementedException();
        }

        public override Type Type { get; }
    }

    sealed class PickledGenericParameterDef : PickledTypeInfo
    {
        public PickledGenericParameterDef(PickledTypeInfoDef declaringType, int position)
        {
            DeclaringType = declaringType;
            Position = position;
        }

        public PickledTypeInfoDef DeclaringType { get; }
        public int Position { get; }

        public override PickledTypeInfo GetGenericArgument(int position)
        {
            throw new NotImplementedException();
        }

        public override PickledConstructorInfo GetConstructor(Signature signature)
        {
            throw new NotImplementedException();
        }

        public override PickledMethodInfo GetMethod(Signature signature)
        {
            throw new NotImplementedException();
        }

        public override PickledFieldInfo GetField(string name)
        {
            throw new NotImplementedException();
        }

        public override PickledPropertyInfo GetProperty(Signature signature)
        {
            throw new NotImplementedException();
        }

        public override Type Type
        {
            get
            {
                if (DeclaringType.IsCreated)
                {
                    return DeclaringType.Type.GenericTypeArguments[Position];
                }

                return DeclaringType.GenericParameters![Position];
            }
        }
    }

    sealed class PickledTypeInfoDef : PickledTypeInfo
    {
        public PickledTypeInfoDef(TypeDef typeDef, TypeBuilder typeBuilder)
        {
            TypeDef = typeDef;
            TypeBuilder = typeBuilder;
        }

        Type? _type = null;
        public bool FullyDefined { get; set; }

        public Type CreateType()
        {
            _type = TypeBuilder.CreateType();
            if (_type == null)
            {
                throw new Exception($"CreateType for {TypeBuilder.Name} unexpectedly returned null");
            }
            return _type;
        }

        public bool IsCreated { get { return _type != null; } }

        public TypeDef TypeDef { get; private set; }
        public override Type Type
        {
            get
            {
                return _type ?? TypeBuilder;
            }
        }
        public TypeBuilder TypeBuilder { get; }
        public GenericTypeParameterBuilder[]? GenericParameters { get; set; }
        public PickledFieldInfoDef[]? Fields { get; set; }
        public PickledPropertyInfoDef[]? Properties { get; set; }
        public PickledMethodInfoDef[]? Methods { get; set; }
        public PickledConstructorInfoDef[]? Constructors { get; set; }

        public override string ToString()
        {
            return TypeBuilder.Name;
        }

        public override PickledConstructorInfo GetConstructor(Signature signature)
        {
            if (Constructors != null)
            {
                foreach (var constructor in Constructors)
                {
                    if (constructor.GetSignature().Equals(signature))
                    {
                        return constructor;
                    }
                }
            }

            throw new Exception($"Could not load constructor '{signature}' from type '{TypeBuilder.Name}'");
        }

        public override PickledMethodInfo GetMethod(Signature signature)
        {
            if (Methods != null)
            {
                foreach (var method in Methods)
                {
                    if (method.GetSignature().Equals(signature))
                    {
                        return method;
                    }
                }
            }

            throw new Exception($"Could not load method '{signature}' from type '{TypeBuilder.Name}'");
        }

        public override PickledFieldInfo GetField(string name)
        {
            if (Fields != null)
            {
                foreach (var field in Fields)
                {
                    if (field.FieldBuilder.Name == name)
                    {
                        return field;
                    }
                }
            }

            throw new Exception($"Could not load field '{name}' from type '{TypeBuilder.Name}'");
        }

        public override PickledPropertyInfo GetProperty(Signature signature)
        {
            if (Properties != null)
            {
                foreach (var property in Properties)
                {
                    if (property.GetSignature().Equals(signature))
                    {
                        return property;
                    }
                }
            }

            throw new Exception($"Could not load property '{signature}' from type '{TypeBuilder.Name}'");
        }

        public override PickledTypeInfo GetGenericArgument(int position)
        {
            return new PickledGenericParameterDef(this, position);
        }
    }

    abstract class PickledMethodInfo : PickledMethodBase
    {
        public override MethodBase MethodBase { get { return MethodInfo; } }

        public abstract MethodInfo MethodInfo { get; }

        public override object? Invoke(object? target, params object?[] args)
        {
            return MethodInfo.Invoke(target, args);
        }

        public override void Emit(ILGenerator ilGenerator, OpCode opCode)
        {
            ilGenerator.Emit(opCode, MethodInfo);
        }
    }

    sealed class PickledMethodInfoRef : PickledMethodInfo
    {
        public override MethodInfo MethodInfo { get; }

        public PickledMethodInfoRef(MethodInfo constructorInfo)
        {
            MethodInfo = constructorInfo;
        }

        public override PickledTypeInfo GetGenericArgument(int position)
        {
            return new PickledGenericParameterRef(MethodInfo.GetGenericArguments()[position]);
        }
    }

    sealed class PickledMethodInfoDef : PickledMethodInfo
    {
        public PickledMethodInfoDef(PickledTypeInfoDef declaringType, MethodBuilder methodBuilder)
        {
            DeclaringType = declaringType;
            MethodBuilder = methodBuilder;
        }

        public PickledTypeInfoDef DeclaringType { get; }

        public override MethodInfo MethodInfo
        {
            get
            {
                if (!DeclaringType.IsCreated)
                {
                    return MethodBuilder;
                }

                var signature = GetSignature();
                var methods = DeclaringType.Type.GetMethods(BindingsAll);
                foreach (var method in methods)
                {
                    if (Signature.GetSignature(method) == signature)
                    {
                        return method;
                    }
                }

                throw new Exception($"Could not load method '{signature}' from type '{DeclaringType.Type.Name}'");

            }
        }


        public MethodBuilder MethodBuilder { get; }
        public GenericTypeParameterBuilder[]? GenericParameters { get; set; }
        public ParameterBuilder[]? Parameters { get; set; }
        public Type[]? ParameterTypes { get; set; }
        public PickledTypeInfo[]? Locals { get; set; }

        public override PickledTypeInfo GetGenericArgument(int position)
        {
            throw new NotImplementedException();
        }

        public override Signature GetSignature()
        {
            return new Signature(MethodBuilder.Name, GenericParameters?.Length ?? 0, SignatureElement.FromType(MethodBuilder.ReturnType), SignatureElement.FromTypes(ParameterTypes));
        }
    }

    sealed class PickledGenericType : PickledTypeInfo
    {
        public PickledGenericType(PickledTypeInfo genericType, PickledTypeInfo[] genericArguments)
        {
            GenericType = genericType;
            GenericArguments = genericArguments;
        }

        public PickledTypeInfo GenericType { get; }

        (Type, bool) ResolveType()
        {
            var genericArguments = new Type[GenericArguments.Length];
            bool isComplete = true;
            for (int i = 0; i < genericArguments.Length; ++i)
            {
                var argument = GenericArguments[i];
                if (argument is PickledTypeInfoRef)
                {
                    genericArguments[i] = argument.Type;
                }
                else if (argument is PickledTypeInfoDef)
                {
                    var constructingType = (PickledTypeInfoDef)argument;
                    isComplete &= constructingType.IsCreated;
                    genericArguments[i] = constructingType.Type;
                }
                else if (argument is PickledGenericType)
                {
                    var constructingType = (PickledGenericType)argument;
                    var (type, complete) = constructingType.ResolveType();
                    isComplete &= complete;
                    genericArguments[i] = type;
                }
                else if (argument is PickledGenericParameterRef)
                {
                    var constructingType = (PickledGenericParameterRef)argument;
                    genericArguments[i] = constructingType.Type;
                }
                else if (argument is PickledGenericParameterDef)
                {
                    var constructingType = (PickledGenericParameterDef)argument;
                    isComplete &= constructingType.DeclaringType.IsCreated;
                    genericArguments[i] = constructingType.Type;
                }
            }

            if (GenericType is PickledTypeInfoRef)
            {
                return (GenericType.Type.MakeGenericType(genericArguments), isComplete);
            }
            else
            {
                var constructingType = (PickledTypeInfoDef)GenericType;
                var typeInfo = constructingType.Type;
                return (typeInfo.MakeGenericType(genericArguments), isComplete & constructingType.IsCreated);
            }
        }

        public override Type Type => ResolveType().Item1;

        public PickledTypeInfo[] GenericArguments { get; set; }

        public override PickledConstructorInfo GetConstructor(Signature signature)
        {
            var (type, isComplete) = ResolveType();

            if (isComplete)
            {
                var infoRef = new PickledTypeInfoRef(type);
                return infoRef.GetConstructor(signature);
            }
            else
            {
                var constructorInfo = GenericType.GetConstructor(signature);
                return new PickledConstructorInfoRef(TypeBuilder.GetConstructor(type, constructorInfo.ConstructorInfo));
            }
        }

        public override PickledMethodInfo GetMethod(Signature signature)
        {
            var (type, isComplete) = ResolveType();

            if (isComplete)
            {
                var infoRef = new PickledTypeInfoRef(type);
                return infoRef.GetMethod(signature);
            }
            else
            {
                var methodInfo = GenericType.GetMethod(signature);
                return new PickledMethodInfoRef(TypeBuilder.GetMethod(type, methodInfo.MethodInfo));
            }
        }

        public override PickledFieldInfo GetField(string name)
        {
            var (type, isComplete) = ResolveType();

            if (isComplete)
            {
                var infoRef = new PickledTypeInfoRef(type);
                return infoRef.GetField(name);
            }
            else
            {
                var fieldInfo = GenericType.GetField(name);
                return new PickledFieldInfoRef(TypeBuilder.GetField(type, fieldInfo.FieldInfo));
            }
        }

        public override PickledPropertyInfo GetProperty(Signature signature)
        {
            var (type, isComplete) = ResolveType();

            if (isComplete)
            {
                var infoRef = new PickledTypeInfoRef(type);
                return infoRef.GetProperty(signature);
            }
            else
            {
                var propertyInfo = GenericType.GetProperty(signature);
                return new PickledPropertyInfoRef(propertyInfo.PropertyInfo);
            }
        }

        public override PickledTypeInfo GetGenericArgument(int position)
        {
            throw new NotImplementedException();
        }
    }


    sealed class ConstructingGenericMethod : PickledMethodInfo
    {
        public ConstructingGenericMethod(PickledMethodInfo genericMethod, PickledTypeInfo[] genericArguments)
        {
            GenericMethod = genericMethod;
            GenericArguments = genericArguments;
        }

        public PickledMethodInfo GenericMethod { get; }
        public PickledTypeInfo[] GenericArguments { get; set; }

        public override MethodInfo MethodInfo
        {
            get
            {
                var genericArguments = new Type[GenericArguments.Length];
                for (int i = 0; i < genericArguments.Length; ++i)
                {
                    genericArguments[i] = GenericArguments[i].Type;
                }
                return GenericMethod.MethodInfo.MakeGenericMethod(genericArguments);
            }
        }

        public override PickledTypeInfo GetGenericArgument(int position)
        {
            throw new NotImplementedException();
        }
    }

    abstract class PickledObject
    {
        protected static readonly BindingFlags BindingsAll = BindingFlags.Public | BindingFlags.NonPublic | BindingFlags.Instance | BindingFlags.Static;

        public abstract object Get();

        public override string? ToString()
        {
            return Get().ToString();
        }
    }

    abstract class PickledMemberInfo : PickledObject
    {
        public override object Get()
        {
            return MemberInfo;
        }

        public abstract MemberInfo MemberInfo { get; }

        public abstract PickledTypeInfo GetGenericArgument(int position);
        public abstract void Emit(ILGenerator ilGenerator, OpCode opCode);
    }

    abstract class PickledMethodBase : PickledMemberInfo
    {
        public override MemberInfo MemberInfo { get { return MethodBase; } }

        public abstract MethodBase MethodBase { get; }

        public abstract object? Invoke(object? target, params object?[] args);

        public virtual Signature GetSignature()
        {
<<<<<<< HEAD
            return Signature.GetSignature(MethodBase);
=======
            var signature = new StringBuilder();

            // We want the open method handle
            MethodBase methodBase = MethodBase;
            if (methodBase.DeclaringType != null)
            {
                if (methodBase.DeclaringType.IsConstructedGenericType)
                {
                    var genericType = methodBase.DeclaringType.GetGenericTypeDefinition();
                    methodBase = MethodBase.GetMethodFromHandle(methodBase.MethodHandle, genericType.TypeHandle)!;
                }
            }

            signature.Append(methodBase.Name);

            if (methodBase.IsGenericMethod)
            {
                signature.Append("<");
                bool first = true;
                foreach (var param in methodBase.GetGenericArguments())
                {
                    if (!first)
                    {
                        signature.Append(", ");
                    }
                    first = false;
                    // See Method.cs for comment about TypeParam names
                    //signature.Append(param.Name);
                }
                signature.Append(">");
            }

            {
                signature.Append("(");
                bool first = true;
                foreach (var param in methodBase.GetParameters())
                {
                    if (!first)
                    {
                        signature.Append(", ");
                    }
                    first = false;

                    var parameterType = param.ParameterType;
                    if (parameterType.IsGenericParameter)
                    {
                        if (parameterType.DeclaringMethod != null)
                        {
                            signature.Append("!!");
                        }
                        else if (parameterType.DeclaringType != null)
                        {
                            signature.Append("!");
                        }
                        else
                        {
                            throw new Exception("Generic paramater had neither a DeclaringMethod or a DeclaringType!");
                        }
                        signature.Append(parameterType.GenericParameterPosition);
                    }
                    else if (parameterType.FullName != null)
                    {
                        signature.Append(parameterType.FullName);
                    }
                    else
                    {
                        signature.Append(parameterType.Namespace + parameterType.Name);
                    }
                }
                signature.Append(")");
            }

            return signature.ToString();
>>>>>>> 975c22bc
        }
    }

    abstract class PickledConstructorInfo : PickledMethodBase
    {
        public override MethodBase MethodBase { get { return ConstructorInfo; } }

        public abstract ConstructorInfo ConstructorInfo { get; }

        public override object Invoke(object? target, params object?[] args)
        {
            return ConstructorInfo.Invoke(args);
        }

        public override void Emit(ILGenerator ilGenerator, OpCode opCode)
        {
            ilGenerator.Emit(opCode, ConstructorInfo);
        }
        public override PickledTypeInfo GetGenericArgument(int position)
        {
            throw new NotSupportedException("Constructors do not have generic arguments");
        }
    }

    sealed class PickledConstructorInfoRef : PickledConstructorInfo
    {
        public override ConstructorInfo ConstructorInfo { get; }

        public PickledConstructorInfoRef(ConstructorInfo constructorInfo)
        {
            ConstructorInfo = constructorInfo;
        }
    }

    sealed class PickledConstructorInfoDef : PickledConstructorInfo
    {
        public PickledConstructorInfoDef(PickledTypeInfoDef constructingType, ConstructorBuilder constructorBuilder, ParameterBuilder[]? parameters, Type[]? parameterTypes, PickledTypeInfo[]? locals)
        {
            ConstructingType = constructingType;
            ConstructorBuilder = constructorBuilder;
            Parameters = parameters;
            ParameterTypes = parameterTypes;
            Locals = locals;
        }

        public override ConstructorInfo ConstructorInfo
        {
            get
            {
                if (!ConstructingType.IsCreated)
                {
                    return ConstructorBuilder;
                }

<<<<<<< HEAD
                return ConstructingType.GetConstructor(GetSignature()).ConstructorInfo;
=======
                var result = ConstructingType.Type.GetConstructor(ParameterTypes ?? Type.EmptyTypes);
                if (result == null)
                {
                    throw new Exception($"GetConstructor for {ConstructingType.Type.Name} unexpectedly returned null");
                }
                return result;
>>>>>>> 975c22bc
            }
        }

        public override Signature GetSignature()
        {
            return new Signature(ConstructorBuilder.Name, 0, SignatureElement.FromType(ConstructingType.Type), SignatureElement.FromTypes(ParameterTypes));
        }

        public PickledTypeInfoDef ConstructingType { get; }
        public ConstructorBuilder ConstructorBuilder { get; }
        public ParameterBuilder[]? Parameters { get; }
        public Type[]? ParameterTypes { get; }
        public PickledTypeInfo[]? Locals { get; }
    }

    abstract class PickledPropertyInfo : PickledMemberInfo
    {
        public override MemberInfo MemberInfo { get { return PropertyInfo; } }

        public abstract PropertyInfo PropertyInfo { get; }

        public override void Emit(ILGenerator ilGenerator, OpCode opCode)
        {
            throw new Exception("Can't emit property info to IL stream");
        }

        public override PickledTypeInfo GetGenericArgument(int position)
        {
            throw new Exception("Properties do not have generic arguments");
        }

        public virtual Signature GetSignature()
        {
            return Signature.GetSignature(PropertyInfo);
        }
    }

    sealed class PickledPropertyInfoRef : PickledPropertyInfo
    {
        public override PropertyInfo PropertyInfo { get; }

        public PickledPropertyInfoRef(PropertyInfo propertyInfo)
        {
            PropertyInfo = propertyInfo;
        }
    }

    sealed class PickledPropertyInfoDef : PickledPropertyInfo
    {
        public PickledPropertyInfoDef(PickledTypeInfoDef declaringType, PropertyBuilder propertyBuilder, Type[] indexParameters)
        {
            DeclaringType = declaringType;
            PropertyBuilder = propertyBuilder;
            IndexParameters = indexParameters;
        }

        public PickledTypeInfoDef DeclaringType { get; }
        public PropertyBuilder PropertyBuilder { get; }
        public Type[] IndexParameters { get; }

        public override PropertyInfo PropertyInfo
        {
            get
            {
                if (!DeclaringType.IsCreated)
                {
                    return PropertyBuilder;
                }

                var signature = GetSignature();
                var properties = DeclaringType.Type.GetProperties(BindingsAll);
                foreach (var property in properties)
                {
                    if (Signature.GetSignature(property) == signature)
                    {
                        return property;
                    }
                }

                throw new Exception($"Could not load property '{signature}' from type '{DeclaringType.Type.Name}'");
            }
        }

        public override Signature GetSignature()
        {
            return new Signature(PropertyBuilder.Name, 0, SignatureElement.FromType(PropertyBuilder.PropertyType), SignatureElement.FromTypes(IndexParameters));
        }
    }


    abstract class PickledFieldInfo : PickledMemberInfo
    {
        public override MemberInfo MemberInfo { get { return FieldInfo; } }

        public abstract FieldInfo FieldInfo { get; }

        public override void Emit(ILGenerator ilGenerator, OpCode opCode)
        {
            ilGenerator.Emit(opCode, FieldInfo);
        }

        public override PickledTypeInfo GetGenericArgument(int position)
        {
            throw new NotImplementedException();
        }
    }

    sealed class PickledFieldInfoRef : PickledFieldInfo
    {
        public override FieldInfo FieldInfo { get; }

        public PickledFieldInfoRef(FieldInfo fieldInfo)
        {
            FieldInfo = fieldInfo;
        }
    }

    sealed class PickledFieldInfoDef : PickledFieldInfo
    {
        public PickledFieldInfoDef(PickledTypeInfoDef declaringType, FieldBuilder fieldBuilder)
        {
            DeclaringType = declaringType;
            FieldBuilder = fieldBuilder;
        }

        public PickledTypeInfoDef DeclaringType { get; }
        public FieldBuilder FieldBuilder { get; }

        public override FieldInfo FieldInfo
        {
            get
            {
                if (!DeclaringType.IsCreated)
                {
                    return FieldBuilder;
                }

<<<<<<< HEAD
                return DeclaringType.Type.GetField(FieldBuilder.Name, BindingsAll);
=======
                var result = DeclaringType.Type.GetField(FieldBuilder.Name);
                if (result == null)
                {
                    throw new Exception($"GetField for {DeclaringType.Type.Name} unexpectedly returned null");
                }
                return result;
>>>>>>> 975c22bc
            }
        }
    }
}<|MERGE_RESOLUTION|>--- conflicted
+++ resolved
@@ -573,83 +573,7 @@
 
         public virtual Signature GetSignature()
         {
-<<<<<<< HEAD
             return Signature.GetSignature(MethodBase);
-=======
-            var signature = new StringBuilder();
-
-            // We want the open method handle
-            MethodBase methodBase = MethodBase;
-            if (methodBase.DeclaringType != null)
-            {
-                if (methodBase.DeclaringType.IsConstructedGenericType)
-                {
-                    var genericType = methodBase.DeclaringType.GetGenericTypeDefinition();
-                    methodBase = MethodBase.GetMethodFromHandle(methodBase.MethodHandle, genericType.TypeHandle)!;
-                }
-            }
-
-            signature.Append(methodBase.Name);
-
-            if (methodBase.IsGenericMethod)
-            {
-                signature.Append("<");
-                bool first = true;
-                foreach (var param in methodBase.GetGenericArguments())
-                {
-                    if (!first)
-                    {
-                        signature.Append(", ");
-                    }
-                    first = false;
-                    // See Method.cs for comment about TypeParam names
-                    //signature.Append(param.Name);
-                }
-                signature.Append(">");
-            }
-
-            {
-                signature.Append("(");
-                bool first = true;
-                foreach (var param in methodBase.GetParameters())
-                {
-                    if (!first)
-                    {
-                        signature.Append(", ");
-                    }
-                    first = false;
-
-                    var parameterType = param.ParameterType;
-                    if (parameterType.IsGenericParameter)
-                    {
-                        if (parameterType.DeclaringMethod != null)
-                        {
-                            signature.Append("!!");
-                        }
-                        else if (parameterType.DeclaringType != null)
-                        {
-                            signature.Append("!");
-                        }
-                        else
-                        {
-                            throw new Exception("Generic paramater had neither a DeclaringMethod or a DeclaringType!");
-                        }
-                        signature.Append(parameterType.GenericParameterPosition);
-                    }
-                    else if (parameterType.FullName != null)
-                    {
-                        signature.Append(parameterType.FullName);
-                    }
-                    else
-                    {
-                        signature.Append(parameterType.Namespace + parameterType.Name);
-                    }
-                }
-                signature.Append(")");
-            }
-
-            return signature.ToString();
->>>>>>> 975c22bc
         }
     }
 
@@ -704,16 +628,7 @@
                     return ConstructorBuilder;
                 }
 
-<<<<<<< HEAD
                 return ConstructingType.GetConstructor(GetSignature()).ConstructorInfo;
-=======
-                var result = ConstructingType.Type.GetConstructor(ParameterTypes ?? Type.EmptyTypes);
-                if (result == null)
-                {
-                    throw new Exception($"GetConstructor for {ConstructingType.Type.Name} unexpectedly returned null");
-                }
-                return result;
->>>>>>> 975c22bc
             }
         }
 
@@ -851,16 +766,12 @@
                     return FieldBuilder;
                 }
 
-<<<<<<< HEAD
-                return DeclaringType.Type.GetField(FieldBuilder.Name, BindingsAll);
-=======
-                var result = DeclaringType.Type.GetField(FieldBuilder.Name);
+                var result = DeclaringType.Type.GetField(FieldBuilder.Name, BindingsAll);
                 if (result == null)
                 {
                     throw new Exception($"GetField for {DeclaringType.Type.Name} unexpectedly returned null");
                 }
                 return result;
->>>>>>> 975c22bc
             }
         }
     }
