--- conflicted
+++ resolved
@@ -847,11 +847,7 @@
                     result[i] = collection[i].Value;
                 }
                 // No point memoising this array, we just created it!
-<<<<<<< HEAD
-                Serialize(state, result, new SerializeInformation(typeof(object?[]), typeof(object?[]), false));
-=======
                 Serialize(state, result, new SerializeInformation(typeof(object?[]), typeof(object?[]), false, null));
->>>>>>> b38c1ada
             }
             else
             {
@@ -866,11 +862,7 @@
             {
                 Serialize(state, attribute.AttributeType, MakeInfo(attribute.AttributeType, typeof(Type), true));
 
-<<<<<<< HEAD
-                SerializeSignature(state, Signature.GetSignature(attribute.Constructor));
-=======
                 Serialize(state, attribute.Constructor, MakeInfo(attribute.Constructor, typeof(ConstructorInfo), true, attribute.AttributeType));
->>>>>>> b38c1ada
                 state.Writer.Write7BitEncodedInt(attribute.ConstructorArguments.Count);
                 foreach (var argument in attribute.ConstructorArguments)
                 {
@@ -886,11 +878,7 @@
                     if (!argument.IsField)
                     {
                         var property = (PropertyInfo)argument.MemberInfo;
-<<<<<<< HEAD
-                        SerializeSignature(state, Signature.GetSignature(property));
-=======
                         Serialize(state, property, MakeInfo(property, typeof(PropertyInfo), true, attribute.AttributeType));
->>>>>>> b38c1ada
                         var value = argument.TypedValue.Value;
                         var info = MakeInfo(argument.TypedValue.Value, typeof(object), ShouldMemo(value, property.PropertyType));
                         WriteCustomAttributeValue(state, value, info);
@@ -903,11 +891,7 @@
                     if (argument.IsField)
                     {
                         var field = (FieldInfo)argument.MemberInfo;
-<<<<<<< HEAD
-                        state.Writer.Write(field.Name);
-=======
                         Serialize(state, field, MakeInfo(field, typeof(FieldInfo), true, attribute.AttributeType));
->>>>>>> b38c1ada
                         var value = argument.TypedValue.Value;
                         var info = MakeInfo(argument.TypedValue.Value, typeof(object), ShouldMemo(value, field.FieldType));
                         WriteCustomAttributeValue(state, value, info);
@@ -1182,37 +1166,28 @@
         {
             state.RunWithTrailers(() =>
             {
-<<<<<<< HEAD
-                Serialize(state, property.ReflectedType, MakeInfo(property.ReflectedType, typeof(Type), true));
+                System.Diagnostics.Debug.Assert(info.ContextType == null || info.ContextType == property.ReflectedType);
+
+                if (info.ContextType == null)
+                {
+                    Serialize(state, property.ReflectedType, MakeInfo(property.ReflectedType, typeof(Type), true));
+                }
+
                 SerializeSignature(state, Signature.GetSignature(property));
-=======
-                System.Diagnostics.Debug.Assert(info.ContextType == null || info.ContextType == property.ReflectedType);
+            });
+        }
+
+        private void SerializeMethodInfo(PicklerSerializationState state, SerializeInformation info, MethodInfo method)
+        {
+            state.RunWithTrailers(() =>
+            {
+                System.Diagnostics.Debug.Assert(info.ContextType == null || info.ContextType == method.ReflectedType);
 
                 if (info.ContextType == null)
                 {
-                    Serialize(state, property.ReflectedType, MakeInfo(property.ReflectedType, typeof(Type), true));
-                }
-
-                state.Writer.Write(Method.GetSignature(property));
->>>>>>> b38c1ada
-            });
-        }
-
-        private void SerializeMethodInfo(PicklerSerializationState state, SerializeInformation info, MethodInfo method)
-        {
-            state.RunWithTrailers(() =>
-            {
-<<<<<<< HEAD
-                Serialize(state, method.ReflectedType, MakeInfo(method.ReflectedType, typeof(Type), true));
-=======
-                System.Diagnostics.Debug.Assert(info.ContextType == null || info.ContextType == method.ReflectedType);
-
-                if (info.ContextType == null)
-                {
                     Serialize(state, method.ReflectedType, MakeInfo(method.ReflectedType, typeof(Type), true));
                 }
 
->>>>>>> b38c1ada
                 if (method.IsConstructedGenericMethod)
                 {
                     var genericArguments = method.GetGenericArguments();
@@ -1235,19 +1210,14 @@
         {
             state.RunWithTrailers(() =>
             {
-<<<<<<< HEAD
-                Serialize(state, constructor.ReflectedType, MakeInfo(constructor.ReflectedType, typeof(Type), true));
+                System.Diagnostics.Debug.Assert(info.ContextType == null || info.ContextType == constructor.ReflectedType);
+
+                if (info.ContextType == null)
+                {
+                    Serialize(state, constructor.ReflectedType, MakeInfo(constructor.ReflectedType, typeof(Type), true));
+                }
+
                 SerializeSignature(state, Signature.GetSignature(constructor));
-=======
-                System.Diagnostics.Debug.Assert(info.ContextType == null || info.ContextType == constructor.ReflectedType);
-
-                if (info.ContextType == null)
-                {
-                    Serialize(state, constructor.ReflectedType, MakeInfo(constructor.ReflectedType, typeof(Type), true));
-                }
-
-                state.Writer.Write(Method.GetSignature(constructor));
->>>>>>> b38c1ada
             });
         }
 
