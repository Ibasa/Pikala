--- conflicted
+++ resolved
@@ -1604,11 +1604,7 @@
                     {
                         case PickleOperation.Enum:
                             Serialize(state, info.RuntimeType, MakeInfo(info.RuntimeType, typeof(Type), true));
-<<<<<<< HEAD
                             // typeCode for an enum will be something like Int32
-=======
-                            // typeCode for an enum will be something like Int32, but we might of infered the type from the static type
->>>>>>> eb9a7527
                             WriteEnumerationValue(state.Writer, operationEntry.TypeCode, obj);
                             return;
 
