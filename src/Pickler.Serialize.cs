﻿using System;
using System.Collections.Generic;
using System.IO;
using System.Linq;
using System.Reflection;
using System.Reflection.Emit;

namespace Ibasa.Pikala
{
    public struct SerializeInformation
    {
        public Type RuntimeType { get; }
        public Type StaticType { get; }
        public bool ShouldMemo { get; }

        public SerializeInformation(Type? runtimeType, Type staticType, bool shouldMemo)
        {
            RuntimeType = runtimeType ?? typeof(object);
            StaticType = staticType;
            ShouldMemo = shouldMemo;
        }

        public bool NeedsOperationToken { get { return RuntimeType != StaticType; } }
    }

    public sealed partial class Pickler
    {
        /// <summary>
        /// There are some objects that we shouldn't bother to memoise because it's cheaper to just write their tokens.
        /// </summary>
        private bool ShouldMemo(object obj, Type staticType)
        {
            // If the static type is a value type we shouldn't memo because this is a value not a reference
            if (staticType.IsValueType) { return false; }

            // mscorlib gets saved as a single token
            if (Object.ReferenceEquals(obj, mscorlib)) { return false; }

            // The manifest module for mscorlib gets saved as two tokens, no worse than a memo and probably better
            if (Object.ReferenceEquals(obj, mscorlib.ManifestModule)) { return false; }

            return true;
        }

        private SerializeInformation MakeInfo(object? obj, Type staticType, bool? shouldMemo = null)
        {
            if (obj == null) { return new SerializeInformation(typeof(object), staticType, false); }

            if (!shouldMemo.HasValue)
            {
                shouldMemo = ShouldMemo(obj, staticType);
            }

            return new SerializeInformation(obj.GetType(), staticType, shouldMemo.Value);
        }

        private bool PickleByValue(Assembly assembly)
        {
            // We never pickle mscorlib by value, don't even give the user a choice
            if (assembly == mscorlib) { return false; }

            var mode = _assemblyPickleMode(assembly);

            switch (mode)
            {
                case AssemblyPickleMode.PickleByValue: return true;
                case AssemblyPickleMode.PickleByReference: return false;
                default:
                    return assembly.IsDynamic || assembly.Location == "";
            }
        }

        private static void WriteEnumerationValue(BinaryWriter writer, TypeCode typeCode, object value)
        {
            switch (typeCode)
            {
                case TypeCode.SByte:
                    writer.Write((sbyte)value);
                    return;
                case TypeCode.Int16:
                    writer.Write((short)value);
                    return;
                case TypeCode.Int32:
                    writer.Write((int)value);
                    return;
                case TypeCode.Int64:
                    writer.Write((long)value);
                    return;

                case TypeCode.Byte:
                    writer.Write((byte)value);
                    return;
                case TypeCode.UInt16:
                    writer.Write((ushort)value);
                    return;
                case TypeCode.UInt32:
                    writer.Write((uint)value);
                    return;
                case TypeCode.UInt64:
                    writer.Write((ulong)value);
                    return;
            }

            throw new Exception($"Invalid type code '{typeCode}' for enumeration");
        }

        private void SerializeSignatureElement(PicklerSerializationState state, SignatureElement signature)
        {
            if (signature is SignatureType st)
            {
                state.Writer.Write((byte)SignatureElementOperation.Type);
                SerializeType(state, st.Type);
            }
            else if (signature is SignatureGenericParameter sgp)
            {
                var operation = sgp.IsGenericTypeParameter ? SignatureElementOperation.TVar : SignatureElementOperation.MVar;
                state.Writer.Write((byte)operation);
                state.Writer.Write7BitEncodedInt(sgp.GenericParameterPosition);
            }
            else if (signature is SignatureConstructedGenericType scgt)
            {
                state.Writer.Write((byte)SignatureElementOperation.Generic);
                SerializeType(state, scgt.GenericTypeDefinition);
                state.Writer.Write7BitEncodedInt(scgt.GenericArguments.Length);
                foreach (var genericArgument in scgt.GenericArguments)
                {
                    SerializeSignatureElement(state, genericArgument);
                }
            }
            else if (signature is SignatureArray sa)
            {
                state.Writer.Write((byte)SignatureElementOperation.Array);
                state.Writer.Write7BitEncodedInt(sa.Rank);
                SerializeSignatureElement(state, sa.ElementType);
            }
            else if (signature is SignatureByRef sbr)
            {
                state.Writer.Write((byte)SignatureElementOperation.ByRef);
                SerializeSignatureElement(state, sbr.ElementType);
            }
            else
            {
                throw new NotImplementedException($"Unhandled SignatureElement: {signature}");
            }
        }

        private void SerializeSignature(PicklerSerializationState state, Signature signature)
        {
            state.Writer.Write(signature.Name);
            state.Writer.Write7BitEncodedInt(signature.GenericParameterCount);
            SerializeSignatureElement(state, signature.ReturnType);
            state.Writer.Write7BitEncodedInt(signature.Parameters.Length);
            foreach (var param in signature.Parameters)
            {
                SerializeSignatureElement(state, param);
            }
        }

        private void SerializeConstructorHeader(PicklerSerializationState state, Type[]? genericTypeParameters, ConstructorInfo constructor)
        {
            state.Writer.Write((int)constructor.Attributes);
            state.Writer.Write((int)constructor.CallingConvention);

            var constructorParameters = constructor.GetParameters();
            state.Writer.Write7BitEncodedInt(constructorParameters.Length);
            foreach (var parameter in constructorParameters)
            {
                SerializeType(state, parameter.ParameterType, genericTypeParameters);
            }
            foreach (var parameter in constructorParameters)
            {
                state.Writer.WriteNullableString(parameter.Name);
                state.Writer.Write((int)parameter.Attributes);
            }

            WriteCustomAttributes(state, constructor.CustomAttributes.ToArray());

            var methodBody = constructor.GetMethodBody();

            state.Writer.Write(methodBody.InitLocals);

            state.Writer.Write7BitEncodedInt(methodBody.LocalVariables.Count);
            foreach (var local in methodBody.LocalVariables)
            {
                SerializeType(state, local.LocalType, genericTypeParameters);
            }

            var collectedTypes = CollectTypes(genericTypeParameters, constructor.Module, null, methodBody);
            state.Writer.Write7BitEncodedInt(collectedTypes.Count);
            foreach (var type in collectedTypes)
            {
                SerializeType(state, type, genericTypeParameters);
            }
        }

        private void SerializeMethodHeader(PicklerSerializationState state, Type[]? genericTypeParameters, MethodInfo method)
        {
            state.Writer.Write(method.Name);
            state.Writer.Write((int)method.Attributes);
            state.Writer.Write((int)method.MethodImplementationFlags);
            state.Writer.Write((int)method.CallingConvention);

            var genericMethodParameters = method.GetGenericArguments();
            state.Writer.Write7BitEncodedInt(genericMethodParameters.Length);
            foreach (var parameter in genericMethodParameters)
            {
                state.Writer.Write(parameter.Name);
            }

            SerializeType(state, method.ReturnType, genericTypeParameters, genericMethodParameters);

            var methodParameters = method.GetParameters();
            state.Writer.Write7BitEncodedInt(methodParameters.Length);
            foreach (var parameter in methodParameters)
            {
                SerializeType(state, parameter.ParameterType, genericTypeParameters, genericMethodParameters);
            }
            foreach (var parameter in methodParameters)
            {
                // 22.33: 9. Name can be null or non-null
                state.Writer.WriteNullableString(parameter.Name);
                state.Writer.Write((int)parameter.Attributes);
            }

            WriteCustomAttributes(state, method.CustomAttributes.ToArray());

            if (method.Attributes.HasFlag(MethodAttributes.PinvokeImpl) || method.Attributes.HasFlag(MethodAttributes.UnmanagedExport) || method.Attributes.HasFlag(MethodAttributes.Abstract))
            {

            }
            else
            {
                var methodBody = method.GetMethodBody();

                state.Writer.Write(methodBody.InitLocals);

                state.Writer.Write7BitEncodedInt(methodBody.LocalVariables.Count);
                foreach (var local in methodBody.LocalVariables)
                {
                    SerializeType(state, local.LocalType, genericTypeParameters, genericMethodParameters);
                }

                var collectedTypes = CollectTypes(genericTypeParameters, method.Module, genericMethodParameters, methodBody);
                state.Writer.Write7BitEncodedInt(collectedTypes.Count);
                foreach (var type in collectedTypes)
                {
                    SerializeType(state, type, genericTypeParameters, genericMethodParameters);
                }
            }
        }

        private OpCode ReadOpCode(BinaryReader reader)
        {
            var opCodeByte = reader.ReadByte();
            if (opCodeByte == 0xfe)
            {
                opCodeByte = reader.ReadByte();
                return _twoByteOpCodes[opCodeByte];
            }
            else
            {
                return _oneByteOpCodes[opCodeByte];
            }
        }

        private HashSet<Type> CollectTypes(Type[]? genericTypeParameters, Module methodModule, Type[]? genericMethodParameters, MethodBody methodBody)
        {
            var types = new HashSet<Type>();
            var ilStream = new MemoryStream(methodBody.GetILAsByteArray());
            var ilReader = new BinaryReader(ilStream);
            while (ilStream.Position < ilStream.Length)
            {
                var opCode = ReadOpCode(ilReader);

                // Write the operaand in a way that can be deserialized on the other side
                switch (opCode.OperandType)
                {
                    case OperandType.InlineNone:
                        break;

                    case OperandType.InlineSwitch:
                        {
                            int length = ilReader.ReadInt32();
                            for (int i = 0; i < length; ++i)
                            {
                                ilReader.ReadInt32();
                            }
                            break;
                        }

                    case OperandType.InlineString:
                        {
                            ilReader.ReadInt32();
                            break;
                        }

                    case OperandType.InlineType:
                        {
                            var typeToken = ilReader.ReadInt32();
                            var typeInfo = methodModule.ResolveType(typeToken, genericTypeParameters, genericMethodParameters);
                            types.Add(typeInfo);
                            break;
                        }

                    case OperandType.InlineField:
                        {
                            var fieldToken = ilReader.ReadInt32();
                            var fieldInfo = methodModule.ResolveField(fieldToken, genericTypeParameters, genericMethodParameters);
                            types.Add(fieldInfo.DeclaringType);
                            break;
                        }

                    case OperandType.InlineMethod:
                        {
                            var methodToken = ilReader.ReadInt32();
                            var methodInfo = methodModule.ResolveMethod(methodToken, genericTypeParameters, genericMethodParameters);
                            types.Add(methodInfo.DeclaringType);
                            break;
                        }

                    case OperandType.InlineTok:
                        {
                            var memberToken = ilReader.ReadInt32();
                            var memberInfo = methodModule.ResolveMember(memberToken, genericTypeParameters, genericMethodParameters);
                            types.Add(memberInfo.DeclaringType);
                            break;
                        }

                    case OperandType.ShortInlineI:
                        {
                            ilReader.ReadByte();
                            break;
                        }

                    case OperandType.InlineI:
                        {
                            ilReader.ReadInt32();
                            break;
                        }

                    case OperandType.ShortInlineR:
                        {
                            ilReader.ReadSingle();
                            break;
                        }

                    case OperandType.InlineR:
                        {
                            ilReader.ReadDouble();
                            break;
                        }

                    case OperandType.ShortInlineVar:
                        {
                            ilReader.ReadByte();
                            break;
                        }

                    case OperandType.InlineVar:
                        {
                            ilReader.ReadInt16();
                            break;
                        }

                    case OperandType.ShortInlineBrTarget:
                        {
                            ilReader.ReadByte();
                            break;
                        }

                    case OperandType.InlineBrTarget:
                        {
                            ilReader.ReadInt32();
                            break;
                        }

                    default:
                        throw new NotImplementedException($"Unknown Opcode.OperandType {opCode.OperandType}");
                }
            }

            return types;
        }

        private void SerializeMethodBody(PicklerSerializationState state, Type[]? genericTypeParameters, Module methodModule, Type[]? genericMethodParameters, MethodBody methodBody)
        {
            var ilStream = new MemoryStream(methodBody.GetILAsByteArray());
            var ilReader = new BinaryReader(ilStream);

            while (ilStream.Position < ilStream.Length)
            {
                // Copy the opcode to the output
                var opCodeByte = ilReader.ReadByte();
                state.Writer.Write(opCodeByte);
                OpCode opCode;
                if (opCodeByte == 0xfe)
                {
                    opCodeByte = ilReader.ReadByte();
                    state.Writer.Write(opCodeByte);
                    opCode = _twoByteOpCodes[opCodeByte];
                }
                else
                {
                    opCode = _oneByteOpCodes[opCodeByte];
                }

                // Write the operaand in a way that can be deserialized on the other side
                switch (opCode.OperandType)
                {
                    case OperandType.InlineNone:
                        break;

                    case OperandType.InlineSwitch:
                        {
                            int length = ilReader.ReadInt32();
                            state.Writer.Write(length);
                            for (int i = 0; i < length; ++i)
                            {
                                var offset = ilReader.ReadInt32();
                                state.Writer.Write(offset);
                            }
                            break;
                        }

                    case OperandType.InlineString:
                        {
                            var stringToken = ilReader.ReadInt32();
                            var stringValue = methodModule.ResolveString(stringToken);
                            state.Writer.Write(stringValue);
                            break;
                        }

                    case OperandType.InlineType:
                        {
                            var typeToken = ilReader.ReadInt32();
                            var typeInfo = methodModule.ResolveType(typeToken, genericTypeParameters, genericMethodParameters);
                            SerializeType(state, typeInfo, genericTypeParameters, genericMethodParameters);
                            break;
                        }

                    case OperandType.InlineField:
                        {
                            var fieldToken = ilReader.ReadInt32();
                            var fieldInfo = methodModule.ResolveField(fieldToken, genericTypeParameters, genericMethodParameters);
                            Serialize(state, fieldInfo, MakeInfo(fieldInfo, typeof(FieldInfo), true), genericTypeParameters, genericMethodParameters);
                            break;
                        }

                    case OperandType.InlineMethod:
                        {
                            var methodToken = ilReader.ReadInt32();
                            var methodInfo = methodModule.ResolveMethod(methodToken, genericTypeParameters, genericMethodParameters);
                            Serialize(state, methodInfo, MakeInfo(methodInfo, typeof(MethodInfo), true), genericTypeParameters, genericMethodParameters);
                            break;
                        }

                    case OperandType.InlineTok:
                        {
                            var memberToken = ilReader.ReadInt32();
                            var memberInfo = methodModule.ResolveMember(memberToken, genericTypeParameters, genericMethodParameters);
                            Serialize(state, memberInfo, MakeInfo(memberInfo, typeof(MemberInfo), true), genericTypeParameters, genericMethodParameters);
                            break;
                        }

                    case OperandType.ShortInlineI:
                        {
                            state.Writer.Write(ilReader.ReadByte());
                            break;
                        }

                    case OperandType.InlineI:
                        {
                            state.Writer.Write(ilReader.ReadInt32());
                            break;
                        }

                    case OperandType.ShortInlineR:
                        {
                            state.Writer.Write(ilReader.ReadSingle());
                            break;
                        }

                    case OperandType.InlineR:
                        {
                            state.Writer.Write(ilReader.ReadDouble());
                            break;
                        }

                    case OperandType.ShortInlineVar:
                        {
                            state.Writer.Write(ilReader.ReadByte());
                            break;
                        }

                    case OperandType.InlineVar:
                        {
                            state.Writer.Write(ilReader.ReadInt16());
                            break;
                        }

                    case OperandType.ShortInlineBrTarget:
                        {
                            state.Writer.Write(ilReader.ReadByte());
                            break;
                        }

                    case OperandType.InlineBrTarget:
                        {
                            state.Writer.Write(ilReader.ReadInt32());
                            break;
                        }

                    default:
                        throw new NotImplementedException($"Unknown Opcode.OperandType {opCode.OperandType}");
                }
            }

            // 0xFF to mark the end of the method body
            state.Writer.Write((byte)0xFF);
        }

        private void SerializeModuleDef(PicklerSerializationState state, Module module)
        {
            state.Writer.Write((byte)PickleOperation.ModuleDef);
            state.Writer.Write(module.Name);
            Serialize(state, module.Assembly, MakeInfo(module.Assembly, typeof(Assembly)));

            WriteCustomAttributes(state, module.CustomAttributes.ToArray());

            var fields = module.GetFields(BindingFlags.Instance | BindingFlags.Static | BindingFlags.Public | BindingFlags.NonPublic | BindingFlags.DeclaredOnly);
            state.Writer.Write7BitEncodedInt(fields.Length);
            foreach (var field in fields)
            {
                state.Writer.Write(field.Name);
                state.Writer.Write((int)field.Attributes);

                // We expect all module fields to be RVA fields
                System.Diagnostics.Debug.Assert(field.Attributes.HasFlag(FieldAttributes.HasFieldRVA));
                // with a StructLayoutAttribute
                System.Diagnostics.Debug.Assert(field.FieldType.StructLayoutAttribute != null);

                var size = field.FieldType.StructLayoutAttribute.Size;
                var value = field.GetValue(null);

                var pin = System.Runtime.InteropServices.GCHandle.Alloc(value, System.Runtime.InteropServices.GCHandleType.Pinned);
                try
                {
                    var addr = pin.AddrOfPinnedObject();
                    unsafe
                    {
                        var bytes = new ReadOnlySpan<byte>(addr.ToPointer(), size);

                        var allZero = true;
                        for (int i = 0; i < size; ++i)
                        {
                            if (bytes[i] != 0)
                            {
                                allZero = false;
                                break;
                            }
                        }

                        if (allZero)
                        {
                            state.Writer.Write(-size);
                        }
                        else
                        {
                            state.Writer.Write(size);
                            state.Writer.Write(bytes);
                        }
                    }
                }
                finally
                {
                    pin.Free();
                }
            }

            var methods = module.GetMethods(BindingFlags.Instance | BindingFlags.Static | BindingFlags.Public | BindingFlags.NonPublic | BindingFlags.DeclaredOnly);
            state.Writer.Write7BitEncodedInt(methods.Length);
            foreach (var method in methods)
            {
                SerializeMethodHeader(state, null, method);
            }

            state.PushTrailer(() =>
            {
                foreach (var method in methods)
                {
                    SerializeMethodBody(state, null, method.Module, method.GetGenericArguments(), method.GetMethodBody());
                }
            },
            () => { });
        }

        private void SerializeTypeDef(PicklerSerializationState state, Type type, Type[]? genericParameters)
        {
            if (type.IsValueType)
            {
                // Value types don't ever have any base class
            }
            else if (type.BaseType == typeof(object))
            {
                state.Writer.Write((byte)PickleOperation.Null);
            }
            else
            {
                SerializeType(state, type.BaseType, genericParameters);
            }

            var interfaces = type.GetInterfaces();
            state.Writer.Write7BitEncodedInt(interfaces.Length);
            foreach (var interfaceType in interfaces)
            {
                SerializeType(state, interfaceType, genericParameters);

                var interfaceMap = type.GetInterfaceMap(interfaceType);
                var mappedMethods = new List<(Signature, Signature)>();
                for (int i = 0; i < interfaceMap.InterfaceMethods.Length; ++i)
                {
                    var targetMethod = interfaceMap.TargetMethods[i];

                    if (targetMethod.DeclaringType != interfaceMap.TargetType)
                    {
                        // We only care about storing in the map methods that THIS class needs to override. Any interface 
                        // methods that our base classes are implementing don
                    }
                    else
                    {
                        var interfaceMethodSignature = Signature.GetSignature(interfaceMap.InterfaceMethods[i]);
                        var targetMethodSignature = Signature.GetSignature(targetMethod);
                        var isNewSlot = targetMethod.Attributes.HasFlag(MethodAttributes.NewSlot);

                        if (interfaceMethodSignature != targetMethodSignature || isNewSlot)
                        {
                            mappedMethods.Add((interfaceMethodSignature, targetMethodSignature));
                        }
                    }
                }

                state.Writer.Write7BitEncodedInt(mappedMethods.Count);
                foreach (var (interfaceMethod, targetMethod) in mappedMethods)
                {
                    SerializeSignature(state, interfaceMethod);
                    SerializeSignature(state, targetMethod);
                }
            }

            var fields = type.GetFields(BindingFlags.Instance | BindingFlags.Static | BindingFlags.Public | BindingFlags.NonPublic | BindingFlags.DeclaredOnly);
            state.Writer.Write7BitEncodedInt(fields.Length);
            foreach (var field in fields)
            {
                state.Writer.Write(field.Name);
                state.Writer.Write((int)field.Attributes);
                SerializeType(state, field.FieldType, genericParameters);
                WriteCustomAttributes(state, field.CustomAttributes.ToArray());
            }

            var constructors = type.GetConstructors(BindingFlags.Instance | BindingFlags.Static | BindingFlags.Public | BindingFlags.NonPublic | BindingFlags.DeclaredOnly);
            state.Writer.Write7BitEncodedInt(constructors.Length);
            foreach (var constructor in constructors)
            {
                SerializeConstructorHeader(state, genericParameters, constructor);
            }

            var methods = type.GetMethods(BindingFlags.Instance | BindingFlags.Static | BindingFlags.Public | BindingFlags.NonPublic | BindingFlags.DeclaredOnly);
            state.Writer.Write7BitEncodedInt(methods.Length);
            foreach (var method in methods)
            {
                SerializeMethodHeader(state, genericParameters, method);
            }

            var properties = type.GetProperties(BindingFlags.Instance | BindingFlags.Static | BindingFlags.Public | BindingFlags.NonPublic | BindingFlags.DeclaredOnly);
            state.Writer.Write7BitEncodedInt(properties.Length);
            foreach (var property in properties)
            {
                state.Writer.Write(property.Name);
                state.Writer.Write((int)property.Attributes);
                SerializeType(state, property.PropertyType, genericParameters);
                var indexParameters = property.GetIndexParameters();
                state.Writer.Write7BitEncodedInt(indexParameters.Length);
                foreach (var indexParameter in indexParameters)
                {
                    SerializeType(state, indexParameter.ParameterType, genericParameters);
                }
                WriteCustomAttributes(state, property.CustomAttributes.ToArray());

<<<<<<< HEAD
                var flags = (property.CanRead ? 0x1 : 0x0) | (property.CanWrite ? 0x2 : 0x0);
                state.Writer.Write((byte)flags);

                if (property.GetMethod != null)
                {
                    var signature = Signature.GetSignature(property.GetMethod);
                    SerializeSignature(state, signature);
                }

                if (property.SetMethod != null)
                {
                    var signature = Signature.GetSignature(property.SetMethod);
                    SerializeSignature(state, signature);
=======
                var accessors = property.GetAccessors(true);
                var getter = property.GetMethod;
                var setter = property.SetMethod;
                var otherCount = accessors.Length - (
                        (getter == null ? 0 : 1) +
                        (setter == null ? 0 : 1));

                var count = (otherCount << 2) + (setter == null ? 0 : 2) + (getter == null ? 0 : 1);
                state.Writer.Write7BitEncodedInt(count);
                // Make sure get and set are first
                // GetAccessors should return get first
                System.Diagnostics.Debug.Assert(getter == null || accessors[0] == getter);
                // GetAccessors should return set after get, that is either first if get is null, or second.
                System.Diagnostics.Debug.Assert(setter == null || accessors[getter == null ? 0 : 1] == setter);
                foreach (var accessor in accessors)
                {
                    state.Writer.Write(Method.GetSignature(accessor));
>>>>>>> 576996df
                }
            }

            // Custom attributes might be self referencing so make sure all ctors and things are setup first
            WriteCustomAttributes(state, type.CustomAttributes.ToArray());

            state.PushTrailer(() =>
            {
                foreach (var constructor in constructors)
                {
                    SerializeMethodBody(state, genericParameters, constructor.Module, null, constructor.GetMethodBody());
                }
                foreach (var method in methods)
                {
                    var methodBody = method.GetMethodBody();
                    if (methodBody != null)
                    {
                        SerializeMethodBody(state, genericParameters, method.Module, method.GetGenericArguments(), methodBody);
                    }
                }
            }, () =>
            {
                var staticFields = type.GetFields(BindingFlags.Static | BindingFlags.Public | BindingFlags.NonPublic | BindingFlags.DeclaredOnly);
                foreach (var field in staticFields)
                {
                    if (!field.IsInitOnly)
                    {
                        state.Writer.Write(field.Name);
                        var value = field.GetValue(null);
                        var fieldInfo = MakeInfo(value, typeof(object), ShouldMemo(value, field.FieldType));
                        Serialize(state, value, fieldInfo, genericParameters);
                    }
                }
            });
        }

        private void SerializeArray(PicklerSerializationState state, Array obj, Type objType)
        {
            // This is an array, write the type then loop over each item.
            // Theres a performance optimisation we could do here with value types,
            // we we fetch the handler only once.

            if (obj.Rank > byte.MaxValue)
            {
                // Who has 256 rank arrays!? The runtime specification says this can be at most 32.
                throw new NotImplementedException($"Pikala does not support arrays of rank higher than {byte.MaxValue}, got {obj.Rank}");
            }

            // Special case szarray (i.e. Rank 1, lower bound 0)
            if (objType.IsSZArray)
            {
                state.Writer.Write((byte)PickleOperation.SZArray);
            }
            else
            {
                state.Writer.Write((byte)PickleOperation.Array);
            }

            var elementType = objType.GetElementType();
            SerializeType(state, elementType);

            if (objType.IsSZArray)
            {
                state.Writer.Write7BitEncodedInt(obj.Length);
            }
            else
            {
                // This might just be rank 1 but with non-normal bounds
                state.Writer.Write((byte)obj.Rank);
                for (int dimension = 0; dimension < obj.Rank; ++dimension)
                {
                    state.Writer.Write7BitEncodedInt(obj.GetLength(dimension));
                    state.Writer.Write7BitEncodedInt(obj.GetLowerBound(dimension));
                }
            }
            // If this is a primitive type just block copy it across to the stream
            if (elementType.IsPrimitive)
            {
                unsafe
                {
                    var arrayHandle = System.Runtime.InteropServices.GCHandle.Alloc(obj, System.Runtime.InteropServices.GCHandleType.Pinned);
                    try
                    {
                        var pin = arrayHandle.AddrOfPinnedObject();
                        // TODO We should just use Unsafe.SizeOf here but that's a net5.0 addition
                        long byteCount;
                        if (elementType == typeof(bool))
                        {
                            byteCount = obj.LongLength;
                        }
                        else if (elementType == typeof(char))
                        {
                            byteCount = 2 * obj.LongLength;
                        }
                        else
                        {
                            byteCount = System.Runtime.InteropServices.Marshal.SizeOf(elementType) * obj.LongLength;
                        }

                        while (byteCount > 0)
                        {
                            // Write 4k at a time
                            var bufferSize = 4096L;
                            var length = (int)(byteCount < bufferSize ? byteCount : bufferSize);

                            var span = new ReadOnlySpan<byte>(pin.ToPointer(), length);
                            state.Writer.Write(span);

                            pin = IntPtr.Add(pin, length);
                            byteCount -= length;
                        }
                    }
                    finally
                    {
                        arrayHandle.Free();

                    }
                }
            }
            else
            {
                foreach (var item in obj)
                {
                    // TODO If we know all items are the same type we can save calling MakeInfo on each one
                    Serialize(state, item, MakeInfo(item, elementType));
                }
            }
        }

        private void WriteCustomAttributeValue(PicklerSerializationState state, object? value, SerializeInformation info)
        {
            // argument might be a ReadOnlyCollection[CustomAttributeTypedArgument] but we should write that as just an array of values
            if (value is System.Collections.ObjectModel.ReadOnlyCollection<CustomAttributeTypedArgument> collection)
            {
                var result = new object?[collection.Count];
                for (int i = 0; i < result.Length; ++i)
                {
                    result[i] = collection[i].Value;
                }
                // No point memoising this array, we just created it!
                Serialize(state, result, new SerializeInformation(typeof(object?[]), typeof(object?[]), false));
            }
            else
            {
                Serialize(state, value, info);
            }
        }

        private void WriteCustomAttributes(PicklerSerializationState state, CustomAttributeData[] attributes)
        {
            state.Writer.Write7BitEncodedInt(attributes.Length);
            foreach (var attribute in attributes)
            {
                Serialize(state, attribute.Constructor, MakeInfo(attribute.Constructor, typeof(ConstructorInfo)));
                state.Writer.Write7BitEncodedInt(attribute.ConstructorArguments.Count);
                foreach (var argument in attribute.ConstructorArguments)
                {
                    WriteCustomAttributeValue(state, argument.Value, MakeInfo(argument.Value, typeof(object)));
                }

                var fieldCount = attribute.NamedArguments.Count(argument => argument.IsField);
                var propertyCount = attribute.NamedArguments.Count - fieldCount;

                state.Writer.Write7BitEncodedInt(propertyCount);
                foreach (var argument in attribute.NamedArguments)
                {
                    if (!argument.IsField)
                    {
                        var property = (PropertyInfo)argument.MemberInfo;
                        Serialize(state, property, MakeInfo(property, typeof(PropertyInfo)));
                        var value = argument.TypedValue.Value;
                        var info = MakeInfo(argument.TypedValue.Value, typeof(object), ShouldMemo(value, property.PropertyType));
                        WriteCustomAttributeValue(state, value, info);
                    }
                }

                state.Writer.Write7BitEncodedInt(fieldCount);
                foreach (var argument in attribute.NamedArguments)
                {
                    if (argument.IsField)
                    {
                        var field = (FieldInfo)argument.MemberInfo;
                        Serialize(state, field, MakeInfo(field, typeof(FieldInfo)));
                        var value = argument.TypedValue.Value;
                        var info = MakeInfo(argument.TypedValue.Value, typeof(object), ShouldMemo(value, field.FieldType));
                        WriteCustomAttributeValue(state, value, info);
                    }
                }
            }
        }

        private void SerializeObject(PicklerSerializationState state, object obj, SerializeInformation info, Type[]? genericTypeParameters, Type[]? genericMethodParameters)
        {
            // If we call this we know obj is not memoised or null or an enum 
            // or any of the types explictly in System.TypeCode

            IReducer? reducer;

            if (info.RuntimeType.IsArray)
            {
                SerializeArray(state, (Array)obj, info.RuntimeType);
            }

            // This check needs to come before IsValueType, because these 
            // are also value types.
            else if (info.RuntimeType == typeof(IntPtr))
            {
                if (info.NeedsOperationToken)
                {
                    state.Writer.Write((byte)PickleOperation.IntPtr);
                }
                state.Writer.Write((long)(IntPtr)obj);
            }
            else if (info.RuntimeType == typeof(UIntPtr))
            {
                if (info.NeedsOperationToken)
                {
                    state.Writer.Write((byte)PickleOperation.UIntPtr);
                }
                state.Writer.Write((ulong)(UIntPtr)obj);
            }

            // Reflection
            else if (info.RuntimeType.IsAssignableTo(typeof(Assembly)))
            {
                // This is an assembly, we need to emit an assembly name so it can be reloaded
                var assembly = (Assembly)obj;

                // Is this mscorlib? If so we write out a single token for it
                if (assembly == mscorlib)
                {
                    state.Writer.Write((byte)PickleOperation.Mscorlib);
                }
                // Is this assembly one we should save by value?
                else if (PickleByValue(assembly))
                {
                    // Write out an assembly definition, we'll build a dynamic assembly for this on the other side
                    state.Writer.Write((byte)PickleOperation.AssemblyDef);
                    state.Writer.Write(assembly.FullName);
                    WriteCustomAttributes(state, assembly.CustomAttributes.ToArray());
                }
                else
                {
                    // Just write out an assembly refernce
                    state.Writer.Write((byte)PickleOperation.AssemblyRef);
                    var name = assembly.GetName();
                    state.Writer.Write(assembly.FullName);
                }
            }

            else if (info.RuntimeType.IsAssignableTo(typeof(Module)))
            {
                // This is a module, we need to emit a reference to the assembly it's found in and it's name
                var module = (Module)obj;

                // Is this assembly one we should save by value?
                if (PickleByValue(module.Assembly))
                {
                    state.RunWithTrailers(() =>
                    {
                        SerializeModuleDef(state, module);
                    });
                }
                else
                {
                    // We can just write a ref here, lets check if this is the ONLY module on the assembly (i.e. the ManifestModule)
                    // because we can then write out a token instead of a name
                    if (module == module.Assembly.ManifestModule)
                    {
                        state.Writer.Write((byte)PickleOperation.ManifestModuleRef);
                    }
                    else
                    {
                        state.Writer.Write((byte)PickleOperation.ModuleRef);
                        state.Writer.Write(module.Name);
                    }
                    Serialize(state, module.Assembly, MakeInfo(module.Assembly, typeof(Assembly)));
                }
            }

            else if (info.RuntimeType.IsAssignableTo(typeof(Type)))
            {
                // This is a type, we need to emit a TypeRef or Def so it can be reconstructed
                var type = (Type)obj;

                // Constructed generic types are always handled the same way, we write out a GenericDef, the unconstructed generic type and then the generic arguments
                if (type.IsConstructedGenericType)
                {
                    state.Writer.Write((byte)PickleOperation.GenericInstantiation);
                    SerializeType(state, type.GetGenericTypeDefinition());
                    state.Writer.Write7BitEncodedInt(type.GenericTypeArguments.Length);
                    foreach (var arg in type.GenericTypeArguments)
                    {
                        SerializeType(state, arg);
                    }
                }

                // Arrays aren't simple generic types, we need to write out the rank and element type
                else if (type.IsArray)
                {
                    state.Writer.Write((byte)PickleOperation.ArrayType);
                    if (type.IsSZArray)
                    {
                        state.Writer.Write((byte)0);
                    }
                    else
                    {
                        state.Writer.Write((byte)type.GetArrayRank());
                    }
                    SerializeType(state, type.GetElementType());
                }

                else if (type.IsGenericParameter)
                {
                    if (type.DeclaringMethod != null)
                    {
                        if (genericMethodParameters == null)
                        {
                            state.Writer.Write((byte)PickleOperation.GenericParameter);
                            Serialize(state, type.DeclaringMethod, MakeInfo(type.DeclaringMethod, typeof(MemberInfo), true));
                        }
                        else
                        {
                            state.Writer.Write((byte)PickleOperation.MVar);
                        }
                    }
                    else if (type.DeclaringType != null)
                    {
                        if (genericTypeParameters == null)
                        {
                            state.Writer.Write((byte)PickleOperation.GenericParameter);
                            Serialize(state, type.DeclaringType, MakeInfo(type.DeclaringType, typeof(MemberInfo), true));
                        }
                        else
                        {
                            state.Writer.Write((byte)PickleOperation.TVar);
                        }
                    }
                    else
                    {
                        throw new Exception($"'{type}' is a generic parameter but is not bound to a type or method");
                    }
                    state.Writer.Write7BitEncodedInt(type.GenericParameterPosition);
                }

                // Is this assembly one we should save by value?
                else if (PickleByValue(type.Assembly))
                {
                    state.RunWithTrailers(() =>
                    {
                        // This is an unreferanceable assembly so on the other side it will be a dynamic assembly and we need to rebuild types
                        state.Writer.Write((byte)PickleOperation.TypeDef);

                        if (type.DeclaringType != null)
                        {
                            state.Writer.Write(type.Name);
                        }
                        else
                        {
                            if (string.IsNullOrEmpty(type.Namespace))
                            {
                                state.Writer.Write(type.Name);
                            }
                            else
                            {
                                state.Writer.Write(type.Namespace + "." + type.Name);
                            }
                        }

                        state.Writer.Write((int)type.Attributes);

                        if (type.IsEnum)
                        {
                            state.Writer.Write((byte)TypeDef.Enum);
                        }
                        else if (type.IsAssignableTo(typeof(Delegate)))
                        {
                            state.Writer.Write((byte)TypeDef.Delegate);
                        }
                        else if (type.IsValueType)
                        {
                            state.Writer.Write((byte)TypeDef.Struct);
                        }
                        else
                        {
                            state.Writer.Write((byte)TypeDef.Class);
                        }

                        Type[]? genericParameters = null;
                        if (!type.IsEnum)
                        {
                            // Enums never have generic parameters so we don't even write out a count for them
                            genericParameters = type.GetGenericArguments();
                            state.Writer.Write7BitEncodedInt(genericParameters.Length);
                            foreach (var parameter in genericParameters)
                            {
                                state.Writer.Write(parameter.Name);
                            }
                        }

                        if (type.DeclaringType != null)
                        {
                            SerializeType(state, type.DeclaringType);
                        }
                        else
                        {
                            Serialize(state, type.Module, MakeInfo(type.Module, typeof(Module)));
                        }

                        if (type.IsEnum)
                        {
                            // enums are nice and simple, just a TypeCode and some string primitive fields
                            var typeCode = Type.GetTypeCode(type);
                            state.Writer.Write((byte)typeCode);

                            var values = type.GetEnumValues();
                            var names = type.GetEnumNames();

                            state.Writer.Write7BitEncodedInt(values.Length);
                            for (int i = 0; i < values.Length; ++i)
                            {
                                state.Writer.Write(names[i]);
                                WriteEnumerationValue(state.Writer, typeCode, values.GetValue(i));
                            }

                            var customAttributes = type.CustomAttributes.ToArray();
                            WriteCustomAttributes(state, customAttributes);
                        }
                        else if (type.IsAssignableTo(typeof(Delegate)))
                        {
                            // delegates are a name, optionally generic parameters, a return type and parameter types
                            var invoke = type.GetMethod("Invoke");
                            SerializeType(state, invoke.ReturnType);
                            var parameters = invoke.GetParameters();
                            state.Writer.Write7BitEncodedInt(parameters.Length);
                            foreach (var parameter in parameters)
                            {
                                state.Writer.Write(parameter.Name);
                                SerializeType(state, parameter.ParameterType, genericParameters);
                            }
                        }
                        else
                        {
                            SerializeTypeDef(state, type, genericParameters);
                        }
                    });
                }
                else
                {
                    // Just write out a refernce to the type
                    state.Writer.Write((byte)PickleOperation.TypeRef);

                    if (type.DeclaringType != null)
                    {
                        SerializeType(state, type.DeclaringType);
                        state.Writer.Write(type.Name);
                    }
                    else
                    {
                        Serialize(state, type.Module, MakeInfo(type.Module, typeof(Module)));
                        if (string.IsNullOrEmpty(type.Namespace))
                        {
                            state.Writer.Write(type.Name);
                        }
                        else
                        {
                            state.Writer.Write(type.Namespace + "." + type.Name);
                        }
                    }
                }
            }

            else if (info.RuntimeType.IsAssignableTo(typeof(FieldInfo)))
            {
                var field = (FieldInfo)obj;

                state.Writer.Write((byte)PickleOperation.FieldRef);
                SerializeType(state, field.ReflectedType);
                state.Writer.Write(field.Name);
            }

            else if (info.RuntimeType.IsAssignableTo(typeof(PropertyInfo)))
            {
                var property = (PropertyInfo)obj;

                state.Writer.Write((byte)PickleOperation.PropertyRef);
                SerializeType(state, property.ReflectedType);
                SerializeSignature(state, Signature.GetSignature(property));
            }

            else if (info.RuntimeType.IsAssignableTo(typeof(MethodInfo)))
            {
                var method = (MethodInfo)obj;

                state.Writer.Write((byte)PickleOperation.MethodRef);
                if (method.IsConstructedGenericMethod)
                {
                    var genericArguments = method.GetGenericArguments();
                    SerializeSignature(state, Signature.GetSignature(method.GetGenericMethodDefinition()));
                    state.Writer.Write7BitEncodedInt(genericArguments.Length);
                    foreach (var generic in genericArguments)
                    {
                        SerializeType(state, generic);
                    }
                }
                else
                {
                    SerializeSignature(state, Signature.GetSignature(method));
                    state.Writer.Write7BitEncodedInt(0);
                }
                SerializeType(state, method.ReflectedType);
            }

            else if (info.RuntimeType.IsAssignableTo(typeof(ConstructorInfo)))
            {
                var method = (ConstructorInfo)obj;

                state.Writer.Write((byte)PickleOperation.ConstructorRef);
                SerializeSignature(state, Signature.GetSignature(method));
                SerializeType(state, method.ReflectedType);
            }

            // End of reflection handlers

            else if (info.RuntimeType.IsAssignableTo(typeof(MulticastDelegate)))
            {
                // Delegates are just a target and a method
                var dele = (MulticastDelegate)obj;
                var invocationList = dele.GetInvocationList();

                state.Writer.Write((byte)PickleOperation.Delegate);
                SerializeType(state, info.RuntimeType);
                state.Writer.Write7BitEncodedInt(invocationList.Length);
                foreach (var invocation in invocationList)
                {
                    Serialize(state, invocation.Target, MakeInfo(invocation.Target, typeof(object), true));
                    Serialize(state, invocation.Method, MakeInfo(invocation.Method, typeof(MethodInfo), true));
                }
            }

            // Tuples!

            else if (info.RuntimeType.Assembly == mscorlib && (info.RuntimeType.FullName.StartsWith("System.Tuple") || info.RuntimeType.FullName.StartsWith("System.ValueTuple")))
            {
                var tuple = (System.Runtime.CompilerServices.ITuple)obj;

                if (info.RuntimeType.FullName.StartsWith("System.Tuple"))
                {
                    state.Writer.Write((byte)PickleOperation.Tuple);
                }
                else
                {
                    state.Writer.Write((byte)PickleOperation.ValueTuple);
                }

                if (tuple.Length > byte.MaxValue)
                {
                    throw new NotImplementedException($"Pikala does not support tuples of length higher than {byte.MaxValue}, got {tuple.Length}");
                }

                state.Writer.Write((byte)tuple.Length);

                // Write out the static types
                var genericArguments = info.RuntimeType.GetGenericArguments();
                for (int i = 0; i < tuple.Length; ++i)
                {
                    SerializeType(state, genericArguments[i], genericTypeParameters, genericMethodParameters);
                }

                // Write out the values
                for (int i = 0; i < tuple.Length; ++i)
                {
                    var item = tuple[i];
                    var itemInfo = new SerializeInformation(item?.GetType(), genericArguments[i], !genericArguments[i].IsValueType);
                    Serialize(state, item, itemInfo, genericTypeParameters, genericMethodParameters);
                }
            }

            else if (_reducers.TryGetValue(info.RuntimeType, out reducer) || (info.RuntimeType.IsGenericType && _reducers.TryGetValue(info.RuntimeType.GetGenericTypeDefinition(), out reducer)))
            {
                // We've got a reducer for the type (or its generic variant)
                var (method, target, args) = reducer.Reduce(info.RuntimeType, obj);

                state.Writer.Write((byte)PickleOperation.Reducer);
                Serialize(state, method, MakeInfo(method, typeof(MethodBase), true));

                // Assert properties of the reduction
                if (method is ConstructorInfo constructorInfo)
                {
                    if (target != null)
                    {
                        throw new Exception($"Invalid reduction for type '{info.RuntimeType}'. MethodBase was a ConstructorInfo but Target was not null.");
                    }

                    if (constructorInfo.DeclaringType != info.RuntimeType)
                    {
                        throw new Exception($"Invalid reduction for type '{info.RuntimeType}'. MethodBase was a ConstructorInfo for '{constructorInfo.DeclaringType}'.");
                    }

                    // We don't write target for ConstructorInfo, it must be null.
                }
                else if (method is MethodInfo methodInfo)
                {
                    if (methodInfo.ReturnType != info.RuntimeType)
                    {
                        throw new Exception($"Invalid reduction for type '{info.RuntimeType}'. MethodBase was a MethodInfo that returns '{methodInfo.ReturnType}'.");
                    }

                    Serialize(state, target, MakeInfo(target, typeof(object), true));
                }
                else
                {
                    throw new Exception($"Invalid reduction for type '{info.RuntimeType}'. MethodBase was '{method}'.");
                }

                state.Writer.Write7BitEncodedInt(args.Length);
                foreach (var arg in args)
                {
                    Serialize(state, arg, MakeInfo(arg, typeof(object), true), genericTypeParameters, genericMethodParameters);
                }
            }

            else if (info.RuntimeType.IsAssignableTo(typeof(System.Runtime.Serialization.ISerializable)))
            {
                // ISerializable objects call into GetObjectData and will reconstruct with the (SerializationInfo, StreamingContext) constructor

                var iserializable = (System.Runtime.Serialization.ISerializable)obj;

                var context = new System.Runtime.Serialization.StreamingContext(System.Runtime.Serialization.StreamingContextStates.All, this);
                var serializationInfo = new System.Runtime.Serialization.SerializationInfo(info.RuntimeType, new System.Runtime.Serialization.FormatterConverter());
                iserializable.GetObjectData(serializationInfo, context);

                state.Writer.Write((byte)PickleOperation.ISerializable);
                if (!info.StaticType.IsValueType || info.StaticType != info.RuntimeType)
                {
                    SerializeType(state, info.RuntimeType);
                }
                state.Writer.Write7BitEncodedInt(serializationInfo.MemberCount);
                foreach (var member in serializationInfo)
                {
                    state.Writer.Write(member.Name);
                    Serialize(state, member.Value, MakeInfo(member.Value, typeof(object), true));
                }
            }

            else if (info.RuntimeType.IsAssignableTo(typeof(MarshalByRefObject)))
            {
                throw new Exception($"Type '{info.RuntimeType}' is not automaticly serializable as it inherits from MarshalByRefObject.");
            }

            else
            {
                // Must be an object, try and dump all it's fields
                state.Writer.Write((byte)PickleOperation.Object);
                if (!info.StaticType.IsValueType || info.StaticType != info.RuntimeType)
                {
                    SerializeType(state, info.RuntimeType);
                }
                var fields = GetSerializedFields(info.RuntimeType);
                // Sort the fields by name so we serialise in deterministic order
                Array.Sort(fields, (x, y) => x.Name.CompareTo(y.Name));

                state.Writer.Write7BitEncodedInt(fields.Length);
                foreach (var field in fields)
                {
                    state.Writer.Write(field.Name);
                    // While it looks like we statically know the type here (it's the field type), it's not safe to pass it
                    // through as the static type. At derserialisation time we could be running a new program where the field has
                    // changed type, that change will fail to deserialise but it needs to fail safely(ish). Imagine changing FieldType
                    // from an Int32 to Int32[], we're going to try and read the 4 Int32 bytes as the length of the array and then start
                    // churning through the rest of the data stream trying to fill it.
                    var value = field.GetValue(obj);
                    var fieldInfo = MakeInfo(value, typeof(object), ShouldMemo(value, field.FieldType));
                    Serialize(state, value, fieldInfo);
                }
            }
        }

        private void SerializeType(PicklerSerializationState state, Type type, Type[]? genericTypeParameters = null, Type[]? genericMethodParameters = null)
        {
            Serialize(state, type, new SerializeInformation(type?.GetType(), typeof(Type), true), genericTypeParameters, genericMethodParameters);
        }

        private void Serialize(PicklerSerializationState state, object? obj, SerializeInformation info, Type[]? genericTypeParameters = null, Type[]? genericMethodParameters = null)
        {
            if (Object.ReferenceEquals(obj, null))
            {
                state.Writer.Write((byte)PickleOperation.Null);
            }
            else
            {
                // Rest of the operations will need the type of obj
                var typeCode = Type.GetTypeCode(info.RuntimeType);

                // Most pointers we'll reject but we special case IntPtr and UIntPtr as they're often 
                // used for native sized numbers
                if (info.RuntimeType.IsPointer || info.RuntimeType == typeof(Pointer))
                {
                    throw new Exception($"Pointer types are not serializable: '{info.RuntimeType}'");
                }

                if (info.ShouldMemo && state.DoMemo(obj))
                {
                    return;
                }

                if (info.RuntimeType.IsEnum)
                {
                    // typeCode for an enum will be something like Int32
                    if (info.NeedsOperationToken)
                    {
                        state.Writer.Write((byte)PickleOperation.Enum);
                        SerializeType(state, info.RuntimeType);
                    }
                    WriteEnumerationValue(state.Writer, typeCode, obj);
                    return;
                }

                switch (typeCode)
                {
                    case TypeCode.Boolean:
                        if (info.NeedsOperationToken)
                        {
                            state.Writer.Write((byte)PickleOperation.Boolean);
                        }
                        state.Writer.Write((bool)obj);
                        return;
                    case TypeCode.Char:
                        if (info.NeedsOperationToken)
                        {
                            state.Writer.Write((byte)PickleOperation.Char);
                        }
                        state.Writer.Write((char)obj);
                        return;
                    case TypeCode.SByte:
                        if (info.NeedsOperationToken)
                        {
                            state.Writer.Write((byte)PickleOperation.SByte);
                        }
                        state.Writer.Write((sbyte)obj);
                        return;
                    case TypeCode.Int16:
                        if (info.NeedsOperationToken)
                        {
                            state.Writer.Write((byte)PickleOperation.Int16);
                        }
                        state.Writer.Write((short)obj);
                        return;
                    case TypeCode.Int32:
                        if (info.NeedsOperationToken)
                        {
                            state.Writer.Write((byte)PickleOperation.Int32);
                        }
                        state.Writer.Write((int)obj);
                        return;
                    case TypeCode.Int64:
                        if (info.NeedsOperationToken)
                        {
                            state.Writer.Write((byte)PickleOperation.Int64);
                        }
                        state.Writer.Write((long)obj);
                        return;
                    case TypeCode.Byte:
                        if (info.NeedsOperationToken)
                        {
                            state.Writer.Write((byte)PickleOperation.Byte);
                        }
                        state.Writer.Write((byte)obj);
                        return;
                    case TypeCode.UInt16:
                        if (info.NeedsOperationToken)
                        {
                            state.Writer.Write((byte)PickleOperation.UInt16);
                        }
                        state.Writer.Write((ushort)obj);
                        return;
                    case TypeCode.UInt32:
                        if (info.NeedsOperationToken)
                        {
                            state.Writer.Write((byte)PickleOperation.UInt32);
                        }
                        state.Writer.Write((uint)obj);
                        return;
                    case TypeCode.UInt64:
                        if (info.NeedsOperationToken)
                        {
                            state.Writer.Write((byte)PickleOperation.UInt64);
                        }
                        state.Writer.Write((ulong)obj);
                        return;
                    case TypeCode.Single:
                        if (info.NeedsOperationToken)
                        {
                            state.Writer.Write((byte)PickleOperation.Single);
                        }
                        state.Writer.Write((float)obj);
                        return;
                    case TypeCode.Double:
                        if (info.NeedsOperationToken)
                        {
                            state.Writer.Write((byte)PickleOperation.Double);
                        }
                        state.Writer.Write((double)obj);
                        return;
                    case TypeCode.Decimal:
                        if (info.NeedsOperationToken)
                        {
                            state.Writer.Write((byte)PickleOperation.Decimal);
                        }
                        state.Writer.Write((decimal)obj);
                        return;
                    case TypeCode.DBNull:
                        if (info.NeedsOperationToken)
                        {
                            state.Writer.Write((byte)PickleOperation.DBNull);
                        }
                        return;
                    case TypeCode.String:
                        {
                            state.Writer.Write((byte)PickleOperation.String);
                            state.Writer.Write((string)obj);
                        }
                        return;
                    // Let DateTime just be handled by ISerializable 
                    case TypeCode.DateTime:
                    case TypeCode.Object:
                        SerializeObject(state, obj, info, genericTypeParameters, genericMethodParameters);
                        return;
                }

                throw new Exception($"Unhandled TypeCode '{typeCode}' for type '{info.RuntimeType}'");
            }
        }

        public void Serialize(Stream stream, object? rootObject)
        {
            var state = new PicklerSerializationState(stream);

            // Always start the pickler stream with a header for sanity checking inputs
            state.Writer.Write(_header);
            state.Writer.Write(_version);

            Serialize(state, rootObject, MakeInfo(rootObject, typeof(object)));
            state.CheckTrailers();
        }
    }
}<|MERGE_RESOLUTION|>--- conflicted
+++ resolved
@@ -686,21 +686,6 @@
                 }
                 WriteCustomAttributes(state, property.CustomAttributes.ToArray());
 
-<<<<<<< HEAD
-                var flags = (property.CanRead ? 0x1 : 0x0) | (property.CanWrite ? 0x2 : 0x0);
-                state.Writer.Write((byte)flags);
-
-                if (property.GetMethod != null)
-                {
-                    var signature = Signature.GetSignature(property.GetMethod);
-                    SerializeSignature(state, signature);
-                }
-
-                if (property.SetMethod != null)
-                {
-                    var signature = Signature.GetSignature(property.SetMethod);
-                    SerializeSignature(state, signature);
-=======
                 var accessors = property.GetAccessors(true);
                 var getter = property.GetMethod;
                 var setter = property.SetMethod;
@@ -717,8 +702,7 @@
                 System.Diagnostics.Debug.Assert(setter == null || accessors[getter == null ? 0 : 1] == setter);
                 foreach (var accessor in accessors)
                 {
-                    state.Writer.Write(Method.GetSignature(accessor));
->>>>>>> 576996df
+                    SerializeSignature(state, Signature.GetSignature(accessor));
                 }
             }
 
