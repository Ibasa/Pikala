--- conflicted
+++ resolved
@@ -85,50 +85,6 @@
             var otherMethod = accessors[1];
             Assert.Equal("other", otherMethod.Name);
         }
-<<<<<<< HEAD
-
-        private static PropertyBuilder DefineAutomaticProperty(TypeBuilder type, string name, PropertyAttributes attributes, Type returnType)
-        {
-            var field = type.DefineField("@backingfield_" + name, returnType, FieldAttributes.Private);
-            var getmethod = type.DefineMethod("get_" + name, MethodAttributes.SpecialName, returnType, null);
-            var setmethod = type.DefineMethod("set_" + name, MethodAttributes.SpecialName, typeof(void), new[] { returnType });
-
-            var getgen = getmethod.GetILGenerator();
-            getgen.Emit(OpCodes.Ldarg_0);
-            getgen.Emit(OpCodes.Ldfld, field);
-            getgen.Emit(OpCodes.Ret);
-
-            var setgen = setmethod.GetILGenerator();
-            setgen.Emit(OpCodes.Ldarg_0);
-            setgen.Emit(OpCodes.Ldarg_1);
-            setgen.Emit(OpCodes.Stfld, field);
-            setgen.Emit(OpCodes.Ret);
-
-            var property = type.DefineProperty(name, attributes, returnType, null);
-            property.SetGetMethod(getmethod);
-            property.SetSetMethod(setmethod);
-            return property;
-        }
-
-        [Fact]
-        public void TestPropertyOverloadByReturnType()
-        {
-            var pickler = new Pickler(_ => AssemblyPickleMode.PickleByReference);
-
-            var assembly = AssemblyBuilder.DefineDynamicAssembly(new AssemblyName("TestPropertyOverloadByReturnType"), AssemblyBuilderAccess.Run);
-            var module = assembly.DefineDynamicModule("main");
-            var type = module.DefineType("test");
-            var intProp = DefineAutomaticProperty(type, "Prop", PropertyAttributes.None, typeof(int));
-            var longProp = DefineAutomaticProperty(type, "Prop", PropertyAttributes.None, typeof(long));
-            var typeInstance = type.CreateType();
-
-            var properties = typeInstance.GetProperties(BindingFlags.Public | BindingFlags.NonPublic | BindingFlags.Instance | BindingFlags.Static);
-            Assert.Equal(2, properties.Length);
-
-            foreach (var prop in properties)
-            {
-                RoundTrip.Assert(pickler, prop);
-=======
 
         private static PropertyBuilder DefineAutomaticProperty(TypeBuilder type, string name, PropertyAttributes attributes, Type returnType)
         {
@@ -203,7 +159,6 @@
             foreach (var method in methods)
             {
                 RoundTrip.Assert(pickler, method);
->>>>>>> 7959b4df
             }
         }
     }
